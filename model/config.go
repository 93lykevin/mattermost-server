// Copyright (c) 2015-present Mattermost, Inc. All Rights Reserved.
// See License.txt for license information.

package model

import (
	"crypto/tls"
	"encoding/json"
	"io"
	"math"
	"net"
	"net/http"
	"net/url"
	"os"
	"regexp"
	"strconv"
	"strings"
	"time"

	"github.com/go-ldap/ldap"
)

const (
	CONN_SECURITY_NONE     = ""
	CONN_SECURITY_PLAIN    = "PLAIN"
	CONN_SECURITY_TLS      = "TLS"
	CONN_SECURITY_STARTTLS = "STARTTLS"

	IMAGE_DRIVER_LOCAL = "local"
	IMAGE_DRIVER_S3    = "amazons3"

	DATABASE_DRIVER_SQLITE   = "sqlite3"
	DATABASE_DRIVER_MYSQL    = "mysql"
	DATABASE_DRIVER_POSTGRES = "postgres"

	MINIO_ACCESS_KEY = "minioaccesskey"
	MINIO_SECRET_KEY = "miniosecretkey"
	MINIO_BUCKET     = "mattermost-test"

	PASSWORD_MAXIMUM_LENGTH = 64
	PASSWORD_MINIMUM_LENGTH = 5

	SERVICE_GITLAB    = "gitlab"
	SERVICE_GOOGLE    = "google"
	SERVICE_OFFICE365 = "office365"

	GENERIC_NO_CHANNEL_NOTIFICATION = "generic_no_channel"
	GENERIC_NOTIFICATION            = "generic"
	GENERIC_NOTIFICATION_SERVER     = "https://push-test.mattermost.com"
	FULL_NOTIFICATION               = "full"

	DIRECT_MESSAGE_ANY  = "any"
	DIRECT_MESSAGE_TEAM = "team"

	SHOW_USERNAME          = "username"
	SHOW_NICKNAME_FULLNAME = "nickname_full_name"
	SHOW_FULLNAME          = "full_name"

	PERMISSIONS_ALL           = "all"
	PERMISSIONS_CHANNEL_ADMIN = "channel_admin"
	PERMISSIONS_TEAM_ADMIN    = "team_admin"
	PERMISSIONS_SYSTEM_ADMIN  = "system_admin"

	FAKE_SETTING = "********************************"

	RESTRICT_EMOJI_CREATION_ALL          = "all"
	RESTRICT_EMOJI_CREATION_ADMIN        = "admin"
	RESTRICT_EMOJI_CREATION_SYSTEM_ADMIN = "system_admin"

	PERMISSIONS_DELETE_POST_ALL          = "all"
	PERMISSIONS_DELETE_POST_TEAM_ADMIN   = "team_admin"
	PERMISSIONS_DELETE_POST_SYSTEM_ADMIN = "system_admin"

	ALLOW_EDIT_POST_ALWAYS     = "always"
	ALLOW_EDIT_POST_NEVER      = "never"
	ALLOW_EDIT_POST_TIME_LIMIT = "time_limit"

	GROUP_UNREAD_CHANNELS_DISABLED    = "disabled"
	GROUP_UNREAD_CHANNELS_DEFAULT_ON  = "default_on"
	GROUP_UNREAD_CHANNELS_DEFAULT_OFF = "default_off"

	EMAIL_BATCHING_BUFFER_SIZE = 256
	EMAIL_BATCHING_INTERVAL    = 30

	EMAIL_NOTIFICATION_CONTENTS_FULL    = "full"
	EMAIL_NOTIFICATION_CONTENTS_GENERIC = "generic"

	SITENAME_MAX_LENGTH = 30

	SERVICE_SETTINGS_DEFAULT_SITE_URL           = "http://localhost:8065"
	SERVICE_SETTINGS_DEFAULT_TLS_CERT_FILE      = ""
	SERVICE_SETTINGS_DEFAULT_TLS_KEY_FILE       = ""
	SERVICE_SETTINGS_DEFAULT_READ_TIMEOUT       = 300
	SERVICE_SETTINGS_DEFAULT_WRITE_TIMEOUT      = 300
	SERVICE_SETTINGS_DEFAULT_MAX_LOGIN_ATTEMPTS = 10
	SERVICE_SETTINGS_DEFAULT_ALLOW_CORS_FROM    = ""
	SERVICE_SETTINGS_DEFAULT_LISTEN_AND_ADDRESS = ":8065"
	SERVICE_SETTINGS_DEFAULT_GFYCAT_API_KEY     = "2_KtH_W5"
	SERVICE_SETTINGS_DEFAULT_GFYCAT_API_SECRET  = "3wLVZPiswc3DnaiaFoLkDvB4X0IV6CpMkj4tf2inJRsBY6-FnkT08zGmppWFgeof"

	TEAM_SETTINGS_DEFAULT_SITE_NAME                = "Mattermost"
	TEAM_SETTINGS_DEFAULT_MAX_USERS_PER_TEAM       = 50
	TEAM_SETTINGS_DEFAULT_CUSTOM_BRAND_TEXT        = ""
	TEAM_SETTINGS_DEFAULT_CUSTOM_DESCRIPTION_TEXT  = ""
	TEAM_SETTINGS_DEFAULT_USER_STATUS_AWAY_TIMEOUT = 300

	SQL_SETTINGS_DEFAULT_DATA_SOURCE = "mmuser:mostest@tcp(localhost:3306)/mattermost_test?charset=utf8mb4,utf8&readTimeout=30s&writeTimeout=30s"

	FILE_SETTINGS_DEFAULT_DIRECTORY = "./data/"

	EMAIL_SETTINGS_DEFAULT_FEEDBACK_ORGANIZATION = ""

	SUPPORT_SETTINGS_DEFAULT_TERMS_OF_SERVICE_LINK = "https://about.mattermost.com/default-terms/"
	SUPPORT_SETTINGS_DEFAULT_PRIVACY_POLICY_LINK   = "https://about.mattermost.com/default-privacy-policy/"
	SUPPORT_SETTINGS_DEFAULT_ABOUT_LINK            = "https://about.mattermost.com/default-about/"
	SUPPORT_SETTINGS_DEFAULT_HELP_LINK             = "https://about.mattermost.com/default-help/"
	SUPPORT_SETTINGS_DEFAULT_REPORT_A_PROBLEM_LINK = "https://about.mattermost.com/default-report-a-problem/"
	SUPPORT_SETTINGS_DEFAULT_SUPPORT_EMAIL         = "feedback@mattermost.com"
	SUPPORT_SETTINGS_DEFAULT_RE_ACCEPTANCE_PERIOD  = 365

	LDAP_SETTINGS_DEFAULT_FIRST_NAME_ATTRIBUTE         = ""
	LDAP_SETTINGS_DEFAULT_LAST_NAME_ATTRIBUTE          = ""
	LDAP_SETTINGS_DEFAULT_EMAIL_ATTRIBUTE              = ""
	LDAP_SETTINGS_DEFAULT_USERNAME_ATTRIBUTE           = ""
	LDAP_SETTINGS_DEFAULT_NICKNAME_ATTRIBUTE           = ""
	LDAP_SETTINGS_DEFAULT_ID_ATTRIBUTE                 = ""
	LDAP_SETTINGS_DEFAULT_POSITION_ATTRIBUTE           = ""
	LDAP_SETTINGS_DEFAULT_LOGIN_FIELD_NAME             = ""
	LDAP_SETTINGS_DEFAULT_GROUP_DISPLAY_NAME_ATTRIBUTE = ""
	LDAP_SETTINGS_DEFAULT_GROUP_ID_ATTRIBUTE           = ""

	SAML_SETTINGS_DEFAULT_ID_ATTRIBUTE         = ""
	SAML_SETTINGS_DEFAULT_FIRST_NAME_ATTRIBUTE = ""
	SAML_SETTINGS_DEFAULT_LAST_NAME_ATTRIBUTE  = ""
	SAML_SETTINGS_DEFAULT_EMAIL_ATTRIBUTE      = ""
	SAML_SETTINGS_DEFAULT_USERNAME_ATTRIBUTE   = ""
	SAML_SETTINGS_DEFAULT_NICKNAME_ATTRIBUTE   = ""
	SAML_SETTINGS_DEFAULT_LOCALE_ATTRIBUTE     = ""
	SAML_SETTINGS_DEFAULT_POSITION_ATTRIBUTE   = ""

	NATIVEAPP_SETTINGS_DEFAULT_APP_DOWNLOAD_LINK         = "https://about.mattermost.com/downloads/"
	NATIVEAPP_SETTINGS_DEFAULT_ANDROID_APP_DOWNLOAD_LINK = "https://about.mattermost.com/mattermost-android-app/"
	NATIVEAPP_SETTINGS_DEFAULT_IOS_APP_DOWNLOAD_LINK     = "https://about.mattermost.com/mattermost-ios-app/"

	EXPERIMENTAL_SETTINGS_DEFAULT_LINK_METADATA_TIMEOUT_MILLISECONDS = 5000

	ANALYTICS_SETTINGS_DEFAULT_MAX_USERS_FOR_STATISTICS = 2500

	ANNOUNCEMENT_SETTINGS_DEFAULT_BANNER_COLOR      = "#f2a93b"
	ANNOUNCEMENT_SETTINGS_DEFAULT_BANNER_TEXT_COLOR = "#333333"

	TEAM_SETTINGS_DEFAULT_TEAM_TEXT = "default"

	ELASTICSEARCH_SETTINGS_DEFAULT_CONNECTION_URL                    = "http://localhost:9200"
	ELASTICSEARCH_SETTINGS_DEFAULT_USERNAME                          = "elastic"
	ELASTICSEARCH_SETTINGS_DEFAULT_PASSWORD                          = "changeme"
	ELASTICSEARCH_SETTINGS_DEFAULT_POST_INDEX_REPLICAS               = 1
	ELASTICSEARCH_SETTINGS_DEFAULT_POST_INDEX_SHARDS                 = 1
	ELASTICSEARCH_SETTINGS_DEFAULT_CHANNEL_INDEX_REPLICAS            = 1
	ELASTICSEARCH_SETTINGS_DEFAULT_CHANNEL_INDEX_SHARDS              = 1
	ELASTICSEARCH_SETTINGS_DEFAULT_USER_INDEX_REPLICAS               = 1
	ELASTICSEARCH_SETTINGS_DEFAULT_USER_INDEX_SHARDS                 = 1
	ELASTICSEARCH_SETTINGS_DEFAULT_AGGREGATE_POSTS_AFTER_DAYS        = 365
	ELASTICSEARCH_SETTINGS_DEFAULT_POSTS_AGGREGATOR_JOB_START_TIME   = "03:00"
	ELASTICSEARCH_SETTINGS_DEFAULT_INDEX_PREFIX                      = ""
	ELASTICSEARCH_SETTINGS_DEFAULT_LIVE_INDEXING_BATCH_SIZE          = 1
	ELASTICSEARCH_SETTINGS_DEFAULT_BULK_INDEXING_TIME_WINDOW_SECONDS = 3600
	ELASTICSEARCH_SETTINGS_DEFAULT_REQUEST_TIMEOUT_SECONDS           = 30

	DATA_RETENTION_SETTINGS_DEFAULT_MESSAGE_RETENTION_DAYS  = 365
	DATA_RETENTION_SETTINGS_DEFAULT_FILE_RETENTION_DAYS     = 365
	DATA_RETENTION_SETTINGS_DEFAULT_DELETION_JOB_START_TIME = "02:00"

	PLUGIN_SETTINGS_DEFAULT_DIRECTORY          = "./plugins"
	PLUGIN_SETTINGS_DEFAULT_CLIENT_DIRECTORY   = "./client/plugins"
	PLUGIN_SETTINGS_DEFAULT_ENABLE_MARKETPLACE = true
	PLUGIN_SETTINGS_DEFAULT_MARKETPLACE_URL    = "https://marketplace.integrations.mattermost.com/"

	COMPLIANCE_EXPORT_TYPE_CSV             = "csv"
	COMPLIANCE_EXPORT_TYPE_ACTIANCE        = "actiance"
	COMPLIANCE_EXPORT_TYPE_GLOBALRELAY     = "globalrelay"
	COMPLIANCE_EXPORT_TYPE_GLOBALRELAY_ZIP = "globalrelay-zip"
	GLOBALRELAY_CUSTOMER_TYPE_A9           = "A9"
	GLOBALRELAY_CUSTOMER_TYPE_A10          = "A10"

	CLIENT_SIDE_CERT_CHECK_PRIMARY_AUTH   = "primary"
	CLIENT_SIDE_CERT_CHECK_SECONDARY_AUTH = "secondary"

	IMAGE_PROXY_TYPE_LOCAL      = "local"
	IMAGE_PROXY_TYPE_ATMOS_CAMO = "atmos/camo"

	GOOGLE_SETTINGS_DEFAULT_SCOPE             = "profile email"
	GOOGLE_SETTINGS_DEFAULT_AUTH_ENDPOINT     = "https://accounts.google.com/o/oauth2/v2/auth"
	GOOGLE_SETTINGS_DEFAULT_TOKEN_ENDPOINT    = "https://www.googleapis.com/oauth2/v4/token"
	GOOGLE_SETTINGS_DEFAULT_USER_API_ENDPOINT = "https://people.googleapis.com/v1/people/me?personFields=names,emailAddresses,nicknames,metadata"

	OFFICE365_SETTINGS_DEFAULT_SCOPE             = "User.Read"
	OFFICE365_SETTINGS_DEFAULT_AUTH_ENDPOINT     = "https://login.microsoftonline.com/common/oauth2/v2.0/authorize"
	OFFICE365_SETTINGS_DEFAULT_TOKEN_ENDPOINT    = "https://login.microsoftonline.com/common/oauth2/v2.0/token"
	OFFICE365_SETTINGS_DEFAULT_USER_API_ENDPOINT = "https://graph.microsoft.com/v1.0/me"
)

var ServerTLSSupportedCiphers = map[string]uint16{
	"TLS_RSA_WITH_RC4_128_SHA":                tls.TLS_RSA_WITH_RC4_128_SHA,
	"TLS_RSA_WITH_3DES_EDE_CBC_SHA":           tls.TLS_RSA_WITH_3DES_EDE_CBC_SHA,
	"TLS_RSA_WITH_AES_128_CBC_SHA":            tls.TLS_RSA_WITH_AES_128_CBC_SHA,
	"TLS_RSA_WITH_AES_256_CBC_SHA":            tls.TLS_RSA_WITH_AES_256_CBC_SHA,
	"TLS_RSA_WITH_AES_128_CBC_SHA256":         tls.TLS_RSA_WITH_AES_128_CBC_SHA256,
	"TLS_RSA_WITH_AES_128_GCM_SHA256":         tls.TLS_RSA_WITH_AES_128_GCM_SHA256,
	"TLS_RSA_WITH_AES_256_GCM_SHA384":         tls.TLS_RSA_WITH_AES_256_GCM_SHA384,
	"TLS_ECDHE_ECDSA_WITH_RC4_128_SHA":        tls.TLS_ECDHE_ECDSA_WITH_RC4_128_SHA,
	"TLS_ECDHE_ECDSA_WITH_AES_128_CBC_SHA":    tls.TLS_ECDHE_ECDSA_WITH_AES_128_CBC_SHA,
	"TLS_ECDHE_ECDSA_WITH_AES_256_CBC_SHA":    tls.TLS_ECDHE_ECDSA_WITH_AES_256_CBC_SHA,
	"TLS_ECDHE_RSA_WITH_RC4_128_SHA":          tls.TLS_ECDHE_RSA_WITH_RC4_128_SHA,
	"TLS_ECDHE_RSA_WITH_3DES_EDE_CBC_SHA":     tls.TLS_ECDHE_RSA_WITH_3DES_EDE_CBC_SHA,
	"TLS_ECDHE_RSA_WITH_AES_128_CBC_SHA":      tls.TLS_ECDHE_RSA_WITH_AES_128_CBC_SHA,
	"TLS_ECDHE_RSA_WITH_AES_256_CBC_SHA":      tls.TLS_ECDHE_RSA_WITH_AES_256_CBC_SHA,
	"TLS_ECDHE_ECDSA_WITH_AES_128_CBC_SHA256": tls.TLS_ECDHE_ECDSA_WITH_AES_128_CBC_SHA256,
	"TLS_ECDHE_RSA_WITH_AES_128_CBC_SHA256":   tls.TLS_ECDHE_RSA_WITH_AES_128_CBC_SHA256,
	"TLS_ECDHE_RSA_WITH_AES_128_GCM_SHA256":   tls.TLS_ECDHE_RSA_WITH_AES_128_GCM_SHA256,
	"TLS_ECDHE_ECDSA_WITH_AES_128_GCM_SHA256": tls.TLS_ECDHE_ECDSA_WITH_AES_128_GCM_SHA256,
	"TLS_ECDHE_RSA_WITH_AES_256_GCM_SHA384":   tls.TLS_ECDHE_RSA_WITH_AES_256_GCM_SHA384,
	"TLS_ECDHE_ECDSA_WITH_AES_256_GCM_SHA384": tls.TLS_ECDHE_ECDSA_WITH_AES_256_GCM_SHA384,
	"TLS_ECDHE_RSA_WITH_CHACHA20_POLY1305":    tls.TLS_ECDHE_RSA_WITH_CHACHA20_POLY1305,
	"TLS_ECDHE_ECDSA_WITH_CHACHA20_POLY1305":  tls.TLS_ECDHE_ECDSA_WITH_CHACHA20_POLY1305,
}

type ServiceSettings struct {
	SiteURL                                           *string  `restricted:"true"`
	WebsocketURL                                      *string  `restricted:"true"`
	LicenseFileLocation                               *string  `restricted:"true"`
	ListenAddress                                     *string  `restricted:"true"`
	ConnectionSecurity                                *string  `restricted:"true"`
	TLSCertFile                                       *string  `restricted:"true"`
	TLSKeyFile                                        *string  `restricted:"true"`
	TLSMinVer                                         *string  `restricted:"true"`
	TLSStrictTransport                                *bool    `restricted:"true"`
	TLSStrictTransportMaxAge                          *int64   `restricted:"true"`
	TLSOverwriteCiphers                               []string `restricted:"true"`
	UseLetsEncrypt                                    *bool    `restricted:"true"`
	LetsEncryptCertificateCacheFile                   *string  `restricted:"true"`
	Forward80To443                                    *bool    `restricted:"true"`
	TrustedProxyIPHeader                              []string `restricted:"true"`
	ReadTimeout                                       *int     `restricted:"true"`
	WriteTimeout                                      *int     `restricted:"true"`
	MaximumLoginAttempts                              *int     `restricted:"true"`
	GoroutineHealthThreshold                          *int     `restricted:"true"`
	GoogleDeveloperKey                                *string  `restricted:"true"`
	EnableOAuthServiceProvider                        *bool
	EnableIncomingWebhooks                            *bool
	EnableOutgoingWebhooks                            *bool
	EnableCommands                                    *bool
	DEPRECATED_DO_NOT_USE_EnableOnlyAdminIntegrations *bool `json:"EnableOnlyAdminIntegrations" mapstructure:"EnableOnlyAdminIntegrations"` // This field is deprecated and must not be used.
	EnablePostUsernameOverride                        *bool
	EnablePostIconOverride                            *bool
	EnableLinkPreviews                                *bool
	EnableTesting                                     *bool   `restricted:"true"`
	EnableDeveloper                                   *bool   `restricted:"true"`
	EnableSecurityFixAlert                            *bool   `restricted:"true"`
	EnableInsecureOutgoingConnections                 *bool   `restricted:"true"`
	AllowedUntrustedInternalConnections               *string `restricted:"true"`
	EnableMultifactorAuthentication                   *bool
	EnforceMultifactorAuthentication                  *bool
	EnableUserAccessTokens                            *bool
	AllowCorsFrom                                     *string `restricted:"true"`
	CorsExposedHeaders                                *string `restricted:"true"`
	CorsAllowCredentials                              *bool   `restricted:"true"`
	CorsDebug                                         *bool   `restricted:"true"`
	AllowCookiesForSubdomains                         *bool   `restricted:"true"`
	SessionLengthWebInDays                            *int    `restricted:"true"`
	SessionLengthMobileInDays                         *int    `restricted:"true"`
	SessionLengthSSOInDays                            *int    `restricted:"true"`
	SessionCacheInMinutes                             *int    `restricted:"true"`
	SessionIdleTimeoutInMinutes                       *int    `restricted:"true"`
	WebsocketSecurePort                               *int    `restricted:"true"`
	WebsocketPort                                     *int    `restricted:"true"`
	WebserverMode                                     *string `restricted:"true"`
	EnableCustomEmoji                                 *bool
	EnableEmojiPicker                                 *bool
	EnableGifPicker                                   *bool
	GfycatApiKey                                      *string
	GfycatApiSecret                                   *string
	DEPRECATED_DO_NOT_USE_RestrictCustomEmojiCreation *string `json:"RestrictCustomEmojiCreation" mapstructure:"RestrictCustomEmojiCreation"` // This field is deprecated and must not be used.
	DEPRECATED_DO_NOT_USE_RestrictPostDelete          *string `json:"RestrictPostDelete" mapstructure:"RestrictPostDelete"`                   // This field is deprecated and must not be used.
	DEPRECATED_DO_NOT_USE_AllowEditPost               *string `json:"AllowEditPost" mapstructure:"AllowEditPost"`                             // This field is deprecated and must not be used.
	PostEditTimeLimit                                 *int
	TimeBetweenUserTypingUpdatesMilliseconds          *int64 `restricted:"true"`
	EnablePostSearch                                  *bool  `restricted:"true"`
	MinimumHashtagLength                              *int   `restricted:"true"`
	EnableUserTypingMessages                          *bool  `restricted:"true"`
	EnableChannelViewedMessages                       *bool  `restricted:"true"`
	EnableUserStatuses                                *bool  `restricted:"true"`
	ExperimentalEnableAuthenticationTransfer          *bool  `restricted:"true"`
	ClusterLogTimeoutMilliseconds                     *int   `restricted:"true"`
	CloseUnusedDirectMessages                         *bool
	EnablePreviewFeatures                             *bool
	EnableTutorial                                    *bool
	ExperimentalEnableDefaultChannelLeaveJoinMessages *bool
	ExperimentalGroupUnreadChannels                   *string
	ExperimentalChannelOrganization                   *bool
	DEPRECATED_DO_NOT_USE_ImageProxyType              *string `json:"ImageProxyType" mapstructure:"ImageProxyType"`       // This field is deprecated and must not be used.
	DEPRECATED_DO_NOT_USE_ImageProxyURL               *string `json:"ImageProxyURL" mapstructure:"ImageProxyURL"`         // This field is deprecated and must not be used.
	DEPRECATED_DO_NOT_USE_ImageProxyOptions           *string `json:"ImageProxyOptions" mapstructure:"ImageProxyOptions"` // This field is deprecated and must not be used.
	EnableAPITeamDeletion                             *bool
	ExperimentalEnableHardenedMode                    *bool
	DisableLegacyMFA                                  *bool `restricted:"true"`
	ExperimentalStrictCSRFEnforcement                 *bool `restricted:"true"`
	EnableEmailInvitations                            *bool
	ExperimentalLdapGroupSync                         *bool
	DisableBotsWhenOwnerIsDeactivated                 *bool `restricted:"true"`
	EnableBotAccountCreation                          *bool
	EnableSVGs                                        *bool
}

func (s *ServiceSettings) SetDefaults(isUpdate bool) {
	if s.EnableEmailInvitations == nil {
		// If the site URL is also not present then assume this is a clean install
		if s.SiteURL == nil {
			s.EnableEmailInvitations = NewBool(false)
		} else {
			s.EnableEmailInvitations = NewBool(true)
		}
	}

	if s.SiteURL == nil {
		if s.EnableDeveloper != nil && *s.EnableDeveloper {
			s.SiteURL = NewString(SERVICE_SETTINGS_DEFAULT_SITE_URL)
		} else {
			s.SiteURL = NewString("")
		}
	}

	if s.WebsocketURL == nil {
		s.WebsocketURL = NewString("")
	}

	if s.LicenseFileLocation == nil {
		s.LicenseFileLocation = NewString("")
	}

	if s.ListenAddress == nil {
		s.ListenAddress = NewString(SERVICE_SETTINGS_DEFAULT_LISTEN_AND_ADDRESS)
	}

	if s.EnableLinkPreviews == nil {
		s.EnableLinkPreviews = NewBool(false)
	}

	if s.EnableTesting == nil {
		s.EnableTesting = NewBool(false)
	}

	if s.EnableDeveloper == nil {
		s.EnableDeveloper = NewBool(false)
	}

	if s.EnableSecurityFixAlert == nil {
		s.EnableSecurityFixAlert = NewBool(true)
	}

	if s.EnableInsecureOutgoingConnections == nil {
		s.EnableInsecureOutgoingConnections = NewBool(false)
	}

	if s.AllowedUntrustedInternalConnections == nil {
		s.AllowedUntrustedInternalConnections = NewString("")
	}

	if s.EnableMultifactorAuthentication == nil {
		s.EnableMultifactorAuthentication = NewBool(false)
	}

	if s.EnforceMultifactorAuthentication == nil {
		s.EnforceMultifactorAuthentication = NewBool(false)
	}

	if s.EnableUserAccessTokens == nil {
		s.EnableUserAccessTokens = NewBool(false)
	}

	if s.GoroutineHealthThreshold == nil {
		s.GoroutineHealthThreshold = NewInt(-1)
	}

	if s.GoogleDeveloperKey == nil {
		s.GoogleDeveloperKey = NewString("")
	}

	if s.EnableOAuthServiceProvider == nil {
		s.EnableOAuthServiceProvider = NewBool(false)
	}

	if s.EnableIncomingWebhooks == nil {
		s.EnableIncomingWebhooks = NewBool(true)
	}

	if s.EnableIncomingWebhooks == nil {
		s.EnableIncomingWebhooks = NewBool(true)
	}

	if s.EnableOutgoingWebhooks == nil {
		s.EnableOutgoingWebhooks = NewBool(true)
	}

	if s.ConnectionSecurity == nil {
		s.ConnectionSecurity = NewString("")
	}

	if s.TLSKeyFile == nil {
		s.TLSKeyFile = NewString(SERVICE_SETTINGS_DEFAULT_TLS_KEY_FILE)
	}

	if s.TLSCertFile == nil {
		s.TLSCertFile = NewString(SERVICE_SETTINGS_DEFAULT_TLS_CERT_FILE)
	}

	if s.TLSMinVer == nil {
		s.TLSMinVer = NewString("1.2")
	}

	if s.TLSStrictTransport == nil {
		s.TLSStrictTransport = NewBool(false)
	}

	if s.TLSStrictTransportMaxAge == nil {
		s.TLSStrictTransportMaxAge = NewInt64(63072000)
	}

	if s.TLSOverwriteCiphers == nil {
		s.TLSOverwriteCiphers = []string{}
	}

	if s.UseLetsEncrypt == nil {
		s.UseLetsEncrypt = NewBool(false)
	}

	if s.LetsEncryptCertificateCacheFile == nil {
		s.LetsEncryptCertificateCacheFile = NewString("./config/letsencrypt.cache")
	}

	if s.ReadTimeout == nil {
		s.ReadTimeout = NewInt(SERVICE_SETTINGS_DEFAULT_READ_TIMEOUT)
	}

	if s.WriteTimeout == nil {
		s.WriteTimeout = NewInt(SERVICE_SETTINGS_DEFAULT_WRITE_TIMEOUT)
	}

	if s.MaximumLoginAttempts == nil {
		s.MaximumLoginAttempts = NewInt(SERVICE_SETTINGS_DEFAULT_MAX_LOGIN_ATTEMPTS)
	}

	if s.Forward80To443 == nil {
		s.Forward80To443 = NewBool(false)
	}

	if isUpdate {
		// When updating an existing configuration, ensure that defaults are set.
		if s.TrustedProxyIPHeader == nil {
			s.TrustedProxyIPHeader = []string{HEADER_FORWARDED, HEADER_REAL_IP}
		}
	} else {
		// When generating a blank configuration, leave the list empty.
		s.TrustedProxyIPHeader = []string{}
	}

	if s.TimeBetweenUserTypingUpdatesMilliseconds == nil {
		s.TimeBetweenUserTypingUpdatesMilliseconds = NewInt64(5000)
	}

	if s.EnablePostSearch == nil {
		s.EnablePostSearch = NewBool(true)
	}

	if s.MinimumHashtagLength == nil {
		s.MinimumHashtagLength = NewInt(3)
	}

	if s.EnableUserTypingMessages == nil {
		s.EnableUserTypingMessages = NewBool(true)
	}

	if s.EnableChannelViewedMessages == nil {
		s.EnableChannelViewedMessages = NewBool(true)
	}

	if s.EnableUserStatuses == nil {
		s.EnableUserStatuses = NewBool(true)
	}

	if s.ClusterLogTimeoutMilliseconds == nil {
		s.ClusterLogTimeoutMilliseconds = NewInt(2000)
	}

	if s.CloseUnusedDirectMessages == nil {
		s.CloseUnusedDirectMessages = NewBool(false)
	}

	if s.EnableTutorial == nil {
		s.EnableTutorial = NewBool(true)
	}

	if s.SessionLengthWebInDays == nil {
		s.SessionLengthWebInDays = NewInt(180)
	}

	if s.SessionLengthMobileInDays == nil {
		s.SessionLengthMobileInDays = NewInt(180)
	}

	if s.SessionLengthSSOInDays == nil {
		s.SessionLengthSSOInDays = NewInt(30)
	}

	if s.SessionCacheInMinutes == nil {
		s.SessionCacheInMinutes = NewInt(10)
	}

	if s.SessionIdleTimeoutInMinutes == nil {
		s.SessionIdleTimeoutInMinutes = NewInt(43200)
	}

	if s.EnableCommands == nil {
		s.EnableCommands = NewBool(true)
	}

	if s.DEPRECATED_DO_NOT_USE_EnableOnlyAdminIntegrations == nil {
		s.DEPRECATED_DO_NOT_USE_EnableOnlyAdminIntegrations = NewBool(true)
	}

	if s.EnablePostUsernameOverride == nil {
		s.EnablePostUsernameOverride = NewBool(false)
	}

	if s.EnablePostIconOverride == nil {
		s.EnablePostIconOverride = NewBool(false)
	}

	if s.WebsocketPort == nil {
		s.WebsocketPort = NewInt(80)
	}

	if s.WebsocketSecurePort == nil {
		s.WebsocketSecurePort = NewInt(443)
	}

	if s.AllowCorsFrom == nil {
		s.AllowCorsFrom = NewString(SERVICE_SETTINGS_DEFAULT_ALLOW_CORS_FROM)
	}

	if s.CorsExposedHeaders == nil {
		s.CorsExposedHeaders = NewString("")
	}

	if s.CorsAllowCredentials == nil {
		s.CorsAllowCredentials = NewBool(false)
	}

	if s.CorsDebug == nil {
		s.CorsDebug = NewBool(false)
	}

	if s.AllowCookiesForSubdomains == nil {
		s.AllowCookiesForSubdomains = NewBool(false)
	}

	if s.WebserverMode == nil {
		s.WebserverMode = NewString("gzip")
	} else if *s.WebserverMode == "regular" {
		*s.WebserverMode = "gzip"
	}

	if s.EnableCustomEmoji == nil {
		s.EnableCustomEmoji = NewBool(false)
	}

	if s.EnableEmojiPicker == nil {
		s.EnableEmojiPicker = NewBool(true)
	}

	if s.EnableGifPicker == nil {
		s.EnableGifPicker = NewBool(false)
	}

	if s.GfycatApiKey == nil || *s.GfycatApiKey == "" {
		s.GfycatApiKey = NewString(SERVICE_SETTINGS_DEFAULT_GFYCAT_API_KEY)
	}

	if s.GfycatApiSecret == nil || *s.GfycatApiSecret == "" {
		s.GfycatApiSecret = NewString(SERVICE_SETTINGS_DEFAULT_GFYCAT_API_SECRET)
	}

	if s.DEPRECATED_DO_NOT_USE_RestrictCustomEmojiCreation == nil {
		s.DEPRECATED_DO_NOT_USE_RestrictCustomEmojiCreation = NewString(RESTRICT_EMOJI_CREATION_ALL)
	}

	if s.DEPRECATED_DO_NOT_USE_RestrictPostDelete == nil {
		s.DEPRECATED_DO_NOT_USE_RestrictPostDelete = NewString(PERMISSIONS_DELETE_POST_ALL)
	}

	if s.DEPRECATED_DO_NOT_USE_AllowEditPost == nil {
		s.DEPRECATED_DO_NOT_USE_AllowEditPost = NewString(ALLOW_EDIT_POST_ALWAYS)
	}

	if s.ExperimentalEnableAuthenticationTransfer == nil {
		s.ExperimentalEnableAuthenticationTransfer = NewBool(true)
	}

	if s.PostEditTimeLimit == nil {
		s.PostEditTimeLimit = NewInt(-1)
	}

	if s.EnablePreviewFeatures == nil {
		s.EnablePreviewFeatures = NewBool(true)
	}

	if s.ExperimentalEnableDefaultChannelLeaveJoinMessages == nil {
		s.ExperimentalEnableDefaultChannelLeaveJoinMessages = NewBool(true)
	}

	if s.ExperimentalGroupUnreadChannels == nil {
		s.ExperimentalGroupUnreadChannels = NewString(GROUP_UNREAD_CHANNELS_DISABLED)
	} else if *s.ExperimentalGroupUnreadChannels == "0" {
		s.ExperimentalGroupUnreadChannels = NewString(GROUP_UNREAD_CHANNELS_DISABLED)
	} else if *s.ExperimentalGroupUnreadChannels == "1" {
		s.ExperimentalGroupUnreadChannels = NewString(GROUP_UNREAD_CHANNELS_DEFAULT_ON)
	}

	if s.ExperimentalChannelOrganization == nil {
		experimentalUnreadEnabled := *s.ExperimentalGroupUnreadChannels != GROUP_UNREAD_CHANNELS_DISABLED
		s.ExperimentalChannelOrganization = NewBool(experimentalUnreadEnabled)
	}

	if s.DEPRECATED_DO_NOT_USE_ImageProxyType == nil {
		s.DEPRECATED_DO_NOT_USE_ImageProxyType = NewString("")
	}

	if s.DEPRECATED_DO_NOT_USE_ImageProxyURL == nil {
		s.DEPRECATED_DO_NOT_USE_ImageProxyURL = NewString("")
	}

	if s.DEPRECATED_DO_NOT_USE_ImageProxyOptions == nil {
		s.DEPRECATED_DO_NOT_USE_ImageProxyOptions = NewString("")
	}

	if s.EnableAPITeamDeletion == nil {
		s.EnableAPITeamDeletion = NewBool(false)
	}

	if s.ExperimentalEnableHardenedMode == nil {
		s.ExperimentalEnableHardenedMode = NewBool(false)
	}

	if s.DisableLegacyMFA == nil {
		s.DisableLegacyMFA = NewBool(!isUpdate)
	}

	if s.ExperimentalLdapGroupSync == nil {
		s.ExperimentalLdapGroupSync = NewBool(false)
	}

	if s.ExperimentalStrictCSRFEnforcement == nil {
		s.ExperimentalStrictCSRFEnforcement = NewBool(false)
	}

	if s.DisableBotsWhenOwnerIsDeactivated == nil {
		s.DisableBotsWhenOwnerIsDeactivated = NewBool(true)
	}

	if s.EnableBotAccountCreation == nil {
		s.EnableBotAccountCreation = NewBool(false)
	}

	if s.EnableSVGs == nil {
		if isUpdate {
			s.EnableSVGs = NewBool(true)
		} else {
			s.EnableSVGs = NewBool(false)
		}
	}
}

type ClusterSettings struct {
	Enable                      *bool   `restricted:"true"`
	ClusterName                 *string `restricted:"true"`
	OverrideHostname            *string `restricted:"true"`
	NetworkInterface            *string `restricted:"true"`
	BindAddress                 *string `restricted:"true"`
	AdvertiseAddress            *string `restricted:"true"`
	UseIpAddress                *bool   `restricted:"true"`
	UseExperimentalGossip       *bool   `restricted:"true"`
	ReadOnlyConfig              *bool   `restricted:"true"`
	GossipPort                  *int    `restricted:"true"`
	StreamingPort               *int    `restricted:"true"`
	MaxIdleConns                *int    `restricted:"true"`
	MaxIdleConnsPerHost         *int    `restricted:"true"`
	IdleConnTimeoutMilliseconds *int    `restricted:"true"`
}

func (s *ClusterSettings) SetDefaults() {
	if s.Enable == nil {
		s.Enable = NewBool(false)
	}

	if s.ClusterName == nil {
		s.ClusterName = NewString("")
	}

	if s.OverrideHostname == nil {
		s.OverrideHostname = NewString("")
	}

	if s.NetworkInterface == nil {
		s.NetworkInterface = NewString("")
	}

	if s.BindAddress == nil {
		s.BindAddress = NewString("")
	}

	if s.AdvertiseAddress == nil {
		s.AdvertiseAddress = NewString("")
	}

	if s.UseIpAddress == nil {
		s.UseIpAddress = NewBool(true)
	}

	if s.UseExperimentalGossip == nil {
		s.UseExperimentalGossip = NewBool(false)
	}

	if s.ReadOnlyConfig == nil {
		s.ReadOnlyConfig = NewBool(true)
	}

	if s.GossipPort == nil {
		s.GossipPort = NewInt(8074)
	}

	if s.StreamingPort == nil {
		s.StreamingPort = NewInt(8075)
	}

	if s.MaxIdleConns == nil {
		s.MaxIdleConns = NewInt(100)
	}

	if s.MaxIdleConnsPerHost == nil {
		s.MaxIdleConnsPerHost = NewInt(128)
	}

	if s.IdleConnTimeoutMilliseconds == nil {
		s.IdleConnTimeoutMilliseconds = NewInt(90000)
	}
}

type MetricsSettings struct {
	Enable           *bool   `restricted:"true"`
	BlockProfileRate *int    `restricted:"true"`
	ListenAddress    *string `restricted:"true"`
}

func (s *MetricsSettings) SetDefaults() {
	if s.ListenAddress == nil {
		s.ListenAddress = NewString(":8067")
	}

	if s.Enable == nil {
		s.Enable = NewBool(false)
	}

	if s.BlockProfileRate == nil {
		s.BlockProfileRate = NewInt(0)
	}
}

type ExperimentalSettings struct {
	ClientSideCertEnable            *bool
	ClientSideCertCheck             *string
	EnableClickToReply              *bool  `restricted:"true"`
	LinkMetadataTimeoutMilliseconds *int64 `restricted:"true"`
	RestrictSystemAdmin             *bool  `restricted:"true"`
}

func (s *ExperimentalSettings) SetDefaults() {
	if s.ClientSideCertEnable == nil {
		s.ClientSideCertEnable = NewBool(false)
	}

	if s.ClientSideCertCheck == nil {
		s.ClientSideCertCheck = NewString(CLIENT_SIDE_CERT_CHECK_SECONDARY_AUTH)
	}

	if s.EnableClickToReply == nil {
		s.EnableClickToReply = NewBool(false)
	}

	if s.LinkMetadataTimeoutMilliseconds == nil {
		s.LinkMetadataTimeoutMilliseconds = NewInt64(EXPERIMENTAL_SETTINGS_DEFAULT_LINK_METADATA_TIMEOUT_MILLISECONDS)
	}

	if s.RestrictSystemAdmin == nil {
		s.RestrictSystemAdmin = NewBool(false)
	}
}

type AnalyticsSettings struct {
	MaxUsersForStatistics *int `restricted:"true"`
}

func (s *AnalyticsSettings) SetDefaults() {
	if s.MaxUsersForStatistics == nil {
		s.MaxUsersForStatistics = NewInt(ANALYTICS_SETTINGS_DEFAULT_MAX_USERS_FOR_STATISTICS)
	}
}

type SSOSettings struct {
	Enable          *bool
	Secret          *string
	Id              *string
	Scope           *string
	AuthEndpoint    *string
	TokenEndpoint   *string
	UserApiEndpoint *string
}

func (s *SSOSettings) setDefaults(scope, authEndpoint, tokenEndpoint, userApiEndpoint string) {
	if s.Enable == nil {
		s.Enable = NewBool(false)
	}

	if s.Secret == nil {
		s.Secret = NewString("")
	}

	if s.Id == nil {
		s.Id = NewString("")
	}

	if s.Scope == nil {
		s.Scope = NewString(scope)
	}

	if s.AuthEndpoint == nil {
		s.AuthEndpoint = NewString(authEndpoint)
	}

	if s.TokenEndpoint == nil {
		s.TokenEndpoint = NewString(tokenEndpoint)
	}

	if s.UserApiEndpoint == nil {
		s.UserApiEndpoint = NewString(userApiEndpoint)
	}
}

type SqlSettings struct {
	DriverName                  *string  `restricted:"true"`
	DataSource                  *string  `restricted:"true"`
	DataSourceReplicas          []string `restricted:"true"`
	DataSourceSearchReplicas    []string `restricted:"true"`
	MaxIdleConns                *int     `restricted:"true"`
	ConnMaxLifetimeMilliseconds *int     `restricted:"true"`
	MaxOpenConns                *int     `restricted:"true"`
	Trace                       *bool    `restricted:"true"`
	AtRestEncryptKey            *string  `restricted:"true"`
	QueryTimeout                *int     `restricted:"true"`
}

func (s *SqlSettings) SetDefaults(isUpdate bool) {
	if s.DriverName == nil {
		s.DriverName = NewString(DATABASE_DRIVER_MYSQL)
	}

	if s.DataSource == nil {
		s.DataSource = NewString(SQL_SETTINGS_DEFAULT_DATA_SOURCE)
	}

	if s.DataSourceReplicas == nil {
		s.DataSourceReplicas = []string{}
	}

	if s.DataSourceSearchReplicas == nil {
		s.DataSourceSearchReplicas = []string{}
	}

	if isUpdate {
		// When updating an existing configuration, ensure an encryption key has been specified.
		if s.AtRestEncryptKey == nil || len(*s.AtRestEncryptKey) == 0 {
			s.AtRestEncryptKey = NewString(NewRandomString(32))
		}
	} else {
		// When generating a blank configuration, leave this key empty to be generated on server start.
		s.AtRestEncryptKey = NewString("")
	}

	if s.MaxIdleConns == nil {
		s.MaxIdleConns = NewInt(20)
	}

	if s.MaxOpenConns == nil {
		s.MaxOpenConns = NewInt(300)
	}

	if s.ConnMaxLifetimeMilliseconds == nil {
		s.ConnMaxLifetimeMilliseconds = NewInt(3600000)
	}

	if s.Trace == nil {
		s.Trace = NewBool(false)
	}

	if s.QueryTimeout == nil {
		s.QueryTimeout = NewInt(30)
	}
}

type LogSettings struct {
	EnableConsole          *bool   `restricted:"true"`
	ConsoleLevel           *string `restricted:"true"`
	ConsoleJson            *bool   `restricted:"true"`
	EnableFile             *bool   `restricted:"true"`
	FileLevel              *string `restricted:"true"`
	FileJson               *bool   `restricted:"true"`
	FileLocation           *string `restricted:"true"`
	EnableWebhookDebugging *bool   `restricted:"true"`
	EnableDiagnostics      *bool   `restricted:"true"`
}

func (s *LogSettings) SetDefaults() {
	if s.EnableConsole == nil {
		s.EnableConsole = NewBool(true)
	}

	if s.ConsoleLevel == nil {
		s.ConsoleLevel = NewString("DEBUG")
	}

	if s.EnableFile == nil {
		s.EnableFile = NewBool(true)
	}

	if s.FileLevel == nil {
		s.FileLevel = NewString("INFO")
	}

	if s.FileLocation == nil {
		s.FileLocation = NewString("")
	}

	if s.EnableWebhookDebugging == nil {
		s.EnableWebhookDebugging = NewBool(true)
	}

	if s.EnableDiagnostics == nil {
		s.EnableDiagnostics = NewBool(true)
	}

	if s.ConsoleJson == nil {
		s.ConsoleJson = NewBool(true)
	}

	if s.FileJson == nil {
		s.FileJson = NewBool(true)
	}
}

type NotificationLogSettings struct {
	EnableConsole *bool   `restricted:"true"`
	ConsoleLevel  *string `restricted:"true"`
	ConsoleJson   *bool   `restricted:"true"`
	EnableFile    *bool   `restricted:"true"`
	FileLevel     *string `restricted:"true"`
	FileJson      *bool   `restricted:"true"`
	FileLocation  *string `restricted:"true"`
}

func (s *NotificationLogSettings) SetDefaults() {
	if s.EnableConsole == nil {
		s.EnableConsole = NewBool(true)
	}

	if s.ConsoleLevel == nil {
		s.ConsoleLevel = NewString("DEBUG")
	}

	if s.EnableFile == nil {
		s.EnableFile = NewBool(true)
	}

	if s.FileLevel == nil {
		s.FileLevel = NewString("INFO")
	}

	if s.FileLocation == nil {
		s.FileLocation = NewString("")
	}

	if s.ConsoleJson == nil {
		s.ConsoleJson = NewBool(true)
	}

	if s.FileJson == nil {
		s.FileJson = NewBool(true)
	}
}

type PasswordSettings struct {
	MinimumLength *int
	Lowercase     *bool
	Number        *bool
	Uppercase     *bool
	Symbol        *bool
}

func (s *PasswordSettings) SetDefaults() {
	if s.MinimumLength == nil {
		s.MinimumLength = NewInt(10)
	}

	if s.Lowercase == nil {
		s.Lowercase = NewBool(true)
	}

	if s.Number == nil {
		s.Number = NewBool(true)
	}

	if s.Uppercase == nil {
		s.Uppercase = NewBool(true)
	}

	if s.Symbol == nil {
		s.Symbol = NewBool(true)
	}
}

type FileSettings struct {
	EnableFileAttachments   *bool
	EnableMobileUpload      *bool
	EnableMobileDownload    *bool
	MaxFileSize             *int64
	DriverName              *string `restricted:"true"`
	Directory               *string `restricted:"true"`
	EnablePublicLink        *bool
	PublicLinkSalt          *string
	InitialFont             *string
	AmazonS3AccessKeyId     *string `restricted:"true"`
	AmazonS3SecretAccessKey *string `restricted:"true"`
	AmazonS3Bucket          *string `restricted:"true"`
	AmazonS3Region          *string `restricted:"true"`
	AmazonS3Endpoint        *string `restricted:"true"`
	AmazonS3SSL             *bool   `restricted:"true"`
	AmazonS3SignV2          *bool   `restricted:"true"`
	AmazonS3SSE             *bool   `restricted:"true"`
	AmazonS3Trace           *bool   `restricted:"true"`
}

func (s *FileSettings) SetDefaults(isUpdate bool) {
	if s.EnableFileAttachments == nil {
		s.EnableFileAttachments = NewBool(true)
	}

	if s.EnableMobileUpload == nil {
		s.EnableMobileUpload = NewBool(true)
	}

	if s.EnableMobileDownload == nil {
		s.EnableMobileDownload = NewBool(true)
	}

	if s.MaxFileSize == nil {
		s.MaxFileSize = NewInt64(52428800) // 50 MB
	}

	if s.DriverName == nil {
		s.DriverName = NewString(IMAGE_DRIVER_LOCAL)
	}

	if s.Directory == nil {
		s.Directory = NewString(FILE_SETTINGS_DEFAULT_DIRECTORY)
	}

	if s.EnablePublicLink == nil {
		s.EnablePublicLink = NewBool(false)
	}

	if isUpdate {
		// When updating an existing configuration, ensure link salt has been specified.
		if s.PublicLinkSalt == nil || len(*s.PublicLinkSalt) == 0 {
			s.PublicLinkSalt = NewString(NewRandomString(32))
		}
	} else {
		// When generating a blank configuration, leave link salt empty to be generated on server start.
		s.PublicLinkSalt = NewString("")
	}

	if s.InitialFont == nil {
		// Defaults to "nunito-bold.ttf"
		s.InitialFont = NewString("nunito-bold.ttf")
	}

	if s.AmazonS3AccessKeyId == nil {
		s.AmazonS3AccessKeyId = NewString("")
	}

	if s.AmazonS3SecretAccessKey == nil {
		s.AmazonS3SecretAccessKey = NewString("")
	}

	if s.AmazonS3Bucket == nil {
		s.AmazonS3Bucket = NewString("")
	}

	if s.AmazonS3Region == nil {
		s.AmazonS3Region = NewString("")
	}

	if s.AmazonS3Endpoint == nil || len(*s.AmazonS3Endpoint) == 0 {
		// Defaults to "s3.amazonaws.com"
		s.AmazonS3Endpoint = NewString("s3.amazonaws.com")
	}

	if s.AmazonS3SSL == nil {
		s.AmazonS3SSL = NewBool(true) // Secure by default.
	}

	if s.AmazonS3SignV2 == nil {
		s.AmazonS3SignV2 = new(bool)
		// Signature v2 is not enabled by default.
	}

	if s.AmazonS3SSE == nil {
		s.AmazonS3SSE = NewBool(false) // Not Encrypted by default.
	}

	if s.AmazonS3Trace == nil {
		s.AmazonS3Trace = NewBool(false)
	}
}

type EmailSettings struct {
	EnableSignUpWithEmail             *bool
	EnableSignInWithEmail             *bool
	EnableSignInWithUsername          *bool
	SendEmailNotifications            *bool
	UseChannelInEmailNotifications    *bool
	RequireEmailVerification          *bool
	FeedbackName                      *string
	FeedbackEmail                     *string
	ReplyToAddress                    *string
	FeedbackOrganization              *string
	EnableSMTPAuth                    *bool   `restricted:"true"`
	SMTPUsername                      *string `restricted:"true"`
	SMTPPassword                      *string `restricted:"true"`
	SMTPServer                        *string `restricted:"true"`
	SMTPPort                          *string `restricted:"true"`
	ConnectionSecurity                *string `restricted:"true"`
	SendPushNotifications             *bool
	PushNotificationServer            *string
	PushNotificationContents          *string
	EnableEmailBatching               *bool
	EmailBatchingBufferSize           *int
	EmailBatchingInterval             *int
	EnablePreviewModeBanner           *bool
	SkipServerCertificateVerification *bool `restricted:"true"`
	EmailNotificationContentsType     *string
	LoginButtonColor                  *string
	LoginButtonBorderColor            *string
	LoginButtonTextColor              *string
}

func (s *EmailSettings) SetDefaults(isUpdate bool) {
	if s.EnableSignUpWithEmail == nil {
		s.EnableSignUpWithEmail = NewBool(true)
	}

	if s.EnableSignInWithEmail == nil {
		s.EnableSignInWithEmail = NewBool(*s.EnableSignUpWithEmail)
	}

	if s.EnableSignInWithUsername == nil {
		s.EnableSignInWithUsername = NewBool(true)
	}

	if s.SendEmailNotifications == nil {
		s.SendEmailNotifications = NewBool(true)
	}

	if s.UseChannelInEmailNotifications == nil {
		s.UseChannelInEmailNotifications = NewBool(false)
	}

	if s.RequireEmailVerification == nil {
		s.RequireEmailVerification = NewBool(false)
	}

	if s.FeedbackName == nil {
		s.FeedbackName = NewString("")
	}

	if s.FeedbackEmail == nil {
		s.FeedbackEmail = NewString("test@example.com")
	}

	if s.ReplyToAddress == nil {
		s.ReplyToAddress = NewString("test@example.com")
	}

	if s.FeedbackOrganization == nil {
		s.FeedbackOrganization = NewString(EMAIL_SETTINGS_DEFAULT_FEEDBACK_ORGANIZATION)
	}

	if s.EnableSMTPAuth == nil {
		if s.ConnectionSecurity == nil || *s.ConnectionSecurity == CONN_SECURITY_NONE {
			s.EnableSMTPAuth = NewBool(false)
		} else {
			s.EnableSMTPAuth = NewBool(true)
		}
	}

	if s.SMTPUsername == nil {
		s.SMTPUsername = NewString("")
	}

	if s.SMTPPassword == nil {
		s.SMTPPassword = NewString("")
	}

	if s.SMTPServer == nil || len(*s.SMTPServer) == 0 {
		s.SMTPServer = NewString("localhost")
	}

	if s.SMTPPort == nil || len(*s.SMTPPort) == 0 {
		s.SMTPPort = NewString("2500")
	}

	if s.ConnectionSecurity == nil || *s.ConnectionSecurity == CONN_SECURITY_PLAIN {
		s.ConnectionSecurity = NewString(CONN_SECURITY_NONE)
	}

	if s.SendPushNotifications == nil {
		s.SendPushNotifications = NewBool(!isUpdate)
	}

	if s.PushNotificationServer == nil {
		if isUpdate {
			s.PushNotificationServer = NewString("")
		} else {
			s.PushNotificationServer = NewString(GENERIC_NOTIFICATION_SERVER)
		}
	}

	if s.PushNotificationContents == nil {
		s.PushNotificationContents = NewString(GENERIC_NOTIFICATION)
	}

	if s.EnableEmailBatching == nil {
		s.EnableEmailBatching = NewBool(false)
	}

	if s.EmailBatchingBufferSize == nil {
		s.EmailBatchingBufferSize = NewInt(EMAIL_BATCHING_BUFFER_SIZE)
	}

	if s.EmailBatchingInterval == nil {
		s.EmailBatchingInterval = NewInt(EMAIL_BATCHING_INTERVAL)
	}

	if s.EnablePreviewModeBanner == nil {
		s.EnablePreviewModeBanner = NewBool(true)
	}

	if s.EnableSMTPAuth == nil {
		if *s.ConnectionSecurity == CONN_SECURITY_NONE {
			s.EnableSMTPAuth = NewBool(false)
		} else {
			s.EnableSMTPAuth = NewBool(true)
		}
	}

	if *s.ConnectionSecurity == CONN_SECURITY_PLAIN {
		*s.ConnectionSecurity = CONN_SECURITY_NONE
	}

	if s.SkipServerCertificateVerification == nil {
		s.SkipServerCertificateVerification = NewBool(false)
	}

	if s.EmailNotificationContentsType == nil {
		s.EmailNotificationContentsType = NewString(EMAIL_NOTIFICATION_CONTENTS_FULL)
	}

	if s.LoginButtonColor == nil {
		s.LoginButtonColor = NewString("#0000")
	}

	if s.LoginButtonBorderColor == nil {
		s.LoginButtonBorderColor = NewString("#2389D7")
	}

	if s.LoginButtonTextColor == nil {
		s.LoginButtonTextColor = NewString("#2389D7")
	}
}

type RateLimitSettings struct {
	Enable           *bool  `restricted:"true"`
	PerSec           *int   `restricted:"true"`
	MaxBurst         *int   `restricted:"true"`
	MemoryStoreSize  *int   `restricted:"true"`
	VaryByRemoteAddr *bool  `restricted:"true"`
	VaryByUser       *bool  `restricted:"true"`
	VaryByHeader     string `restricted:"true"`
}

func (s *RateLimitSettings) SetDefaults() {
	if s.Enable == nil {
		s.Enable = NewBool(false)
	}

	if s.PerSec == nil {
		s.PerSec = NewInt(10)
	}

	if s.MaxBurst == nil {
		s.MaxBurst = NewInt(100)
	}

	if s.MemoryStoreSize == nil {
		s.MemoryStoreSize = NewInt(10000)
	}

	if s.VaryByRemoteAddr == nil {
		s.VaryByRemoteAddr = NewBool(true)
	}

	if s.VaryByUser == nil {
		s.VaryByUser = NewBool(false)
	}
}

type PrivacySettings struct {
	ShowEmailAddress *bool
	ShowFullName     *bool
}

func (s *PrivacySettings) setDefaults() {
	if s.ShowEmailAddress == nil {
		s.ShowEmailAddress = NewBool(true)
	}

	if s.ShowFullName == nil {
		s.ShowFullName = NewBool(true)
	}
}

type SupportSettings struct {
	TermsOfServiceLink                     *string `restricted:"true"`
	PrivacyPolicyLink                      *string `restricted:"true"`
	AboutLink                              *string `restricted:"true"`
	HelpLink                               *string `restricted:"true"`
	ReportAProblemLink                     *string `restricted:"true"`
	SupportEmail                           *string
	CustomTermsOfServiceEnabled            *bool
	CustomTermsOfServiceReAcceptancePeriod *int
}

func (s *SupportSettings) SetDefaults() {
	if !IsSafeLink(s.TermsOfServiceLink) {
		*s.TermsOfServiceLink = SUPPORT_SETTINGS_DEFAULT_TERMS_OF_SERVICE_LINK
	}

	if s.TermsOfServiceLink == nil {
		s.TermsOfServiceLink = NewString(SUPPORT_SETTINGS_DEFAULT_TERMS_OF_SERVICE_LINK)
	}

	if !IsSafeLink(s.PrivacyPolicyLink) {
		*s.PrivacyPolicyLink = ""
	}

	if s.PrivacyPolicyLink == nil {
		s.PrivacyPolicyLink = NewString(SUPPORT_SETTINGS_DEFAULT_PRIVACY_POLICY_LINK)
	}

	if !IsSafeLink(s.AboutLink) {
		*s.AboutLink = ""
	}

	if s.AboutLink == nil {
		s.AboutLink = NewString(SUPPORT_SETTINGS_DEFAULT_ABOUT_LINK)
	}

	if !IsSafeLink(s.HelpLink) {
		*s.HelpLink = ""
	}

	if s.HelpLink == nil {
		s.HelpLink = NewString(SUPPORT_SETTINGS_DEFAULT_HELP_LINK)
	}

	if !IsSafeLink(s.ReportAProblemLink) {
		*s.ReportAProblemLink = ""
	}

	if s.ReportAProblemLink == nil {
		s.ReportAProblemLink = NewString(SUPPORT_SETTINGS_DEFAULT_REPORT_A_PROBLEM_LINK)
	}

	if s.SupportEmail == nil {
		s.SupportEmail = NewString(SUPPORT_SETTINGS_DEFAULT_SUPPORT_EMAIL)
	}

	if s.CustomTermsOfServiceEnabled == nil {
		s.CustomTermsOfServiceEnabled = NewBool(false)
	}

	if s.CustomTermsOfServiceReAcceptancePeriod == nil {
		s.CustomTermsOfServiceReAcceptancePeriod = NewInt(SUPPORT_SETTINGS_DEFAULT_RE_ACCEPTANCE_PERIOD)
	}
}

type AnnouncementSettings struct {
	EnableBanner         *bool
	BannerText           *string
	BannerColor          *string
	BannerTextColor      *string
	AllowBannerDismissal *bool
}

func (s *AnnouncementSettings) SetDefaults() {
	if s.EnableBanner == nil {
		s.EnableBanner = NewBool(false)
	}

	if s.BannerText == nil {
		s.BannerText = NewString("")
	}

	if s.BannerColor == nil {
		s.BannerColor = NewString(ANNOUNCEMENT_SETTINGS_DEFAULT_BANNER_COLOR)
	}

	if s.BannerTextColor == nil {
		s.BannerTextColor = NewString(ANNOUNCEMENT_SETTINGS_DEFAULT_BANNER_TEXT_COLOR)
	}

	if s.AllowBannerDismissal == nil {
		s.AllowBannerDismissal = NewBool(true)
	}
}

type ThemeSettings struct {
	EnableThemeSelection *bool
	DefaultTheme         *string
	AllowCustomThemes    *bool
	AllowedThemes        []string
}

func (s *ThemeSettings) SetDefaults() {
	if s.EnableThemeSelection == nil {
		s.EnableThemeSelection = NewBool(true)
	}

	if s.DefaultTheme == nil {
		s.DefaultTheme = NewString(TEAM_SETTINGS_DEFAULT_TEAM_TEXT)
	}

	if s.AllowCustomThemes == nil {
		s.AllowCustomThemes = NewBool(true)
	}

	if s.AllowedThemes == nil {
		s.AllowedThemes = []string{}
	}
}

type TeamSettings struct {
	SiteName                                                  *string
	MaxUsersPerTeam                                           *int
	DEPRECATED_DO_NOT_USE_EnableTeamCreation                  *bool `json:"EnableTeamCreation" mapstructure:"EnableTeamCreation"` // This field is deprecated and must not be used.
	EnableUserCreation                                        *bool
	EnableOpenServer                                          *bool
	EnableUserDeactivation                                    *bool
	RestrictCreationToDomains                                 *string
	EnableCustomBrand                                         *bool
	CustomBrandText                                           *string
	CustomDescriptionText                                     *string
	RestrictDirectMessage                                     *string
	DEPRECATED_DO_NOT_USE_RestrictTeamInvite                  *string `json:"RestrictTeamInvite" mapstructure:"RestrictTeamInvite"`                                   // This field is deprecated and must not be used.
	DEPRECATED_DO_NOT_USE_RestrictPublicChannelManagement     *string `json:"RestrictPublicChannelManagement" mapstructure:"RestrictPublicChannelManagement"`         // This field is deprecated and must not be used.
	DEPRECATED_DO_NOT_USE_RestrictPrivateChannelManagement    *string `json:"RestrictPrivateChannelManagement" mapstructure:"RestrictPrivateChannelManagement"`       // This field is deprecated and must not be used.
	DEPRECATED_DO_NOT_USE_RestrictPublicChannelCreation       *string `json:"RestrictPublicChannelCreation" mapstructure:"RestrictPublicChannelCreation"`             // This field is deprecated and must not be used.
	DEPRECATED_DO_NOT_USE_RestrictPrivateChannelCreation      *string `json:"RestrictPrivateChannelCreation" mapstructure:"RestrictPrivateChannelCreation"`           // This field is deprecated and must not be used.
	DEPRECATED_DO_NOT_USE_RestrictPublicChannelDeletion       *string `json:"RestrictPublicChannelDeletion" mapstructure:"RestrictPublicChannelDeletion"`             // This field is deprecated and must not be used.
	DEPRECATED_DO_NOT_USE_RestrictPrivateChannelDeletion      *string `json:"RestrictPrivateChannelDeletion" mapstructure:"RestrictPrivateChannelDeletion"`           // This field is deprecated and must not be used.
	DEPRECATED_DO_NOT_USE_RestrictPrivateChannelManageMembers *string `json:"RestrictPrivateChannelManageMembers" mapstructure:"RestrictPrivateChannelManageMembers"` // This field is deprecated and must not be used.
	EnableXToLeaveChannelsFromLHS                             *bool
	UserStatusAwayTimeout                                     *int64
	MaxChannelsPerTeam                                        *int64
	MaxNotificationsPerChannel                                *int64
	EnableConfirmNotificationsToChannel                       *bool
	TeammateNameDisplay                                       *string
	ExperimentalViewArchivedChannels                          *bool
	ExperimentalEnableAutomaticReplies                        *bool
	ExperimentalHideTownSquareinLHS                           *bool
	ExperimentalTownSquareIsReadOnly                          *bool
	ExperimentalPrimaryTeam                                   *string
	ExperimentalDefaultChannels                               []string
}

func (s *TeamSettings) SetDefaults() {

	if s.SiteName == nil || *s.SiteName == "" {
		s.SiteName = NewString(TEAM_SETTINGS_DEFAULT_SITE_NAME)
	}

	if s.MaxUsersPerTeam == nil {
		s.MaxUsersPerTeam = NewInt(TEAM_SETTINGS_DEFAULT_MAX_USERS_PER_TEAM)
	}

	if s.DEPRECATED_DO_NOT_USE_EnableTeamCreation == nil {
		s.DEPRECATED_DO_NOT_USE_EnableTeamCreation = NewBool(true)
	}

	if s.EnableUserCreation == nil {
		s.EnableUserCreation = NewBool(true)
	}

	if s.EnableOpenServer == nil {
		s.EnableOpenServer = NewBool(false)
	}

	if s.RestrictCreationToDomains == nil {
		s.RestrictCreationToDomains = NewString("")
	}

	if s.EnableCustomBrand == nil {
		s.EnableCustomBrand = NewBool(false)
	}

	if s.EnableUserDeactivation == nil {
		s.EnableUserDeactivation = NewBool(false)
	}

	if s.CustomBrandText == nil {
		s.CustomBrandText = NewString(TEAM_SETTINGS_DEFAULT_CUSTOM_BRAND_TEXT)
	}

	if s.CustomDescriptionText == nil {
		s.CustomDescriptionText = NewString(TEAM_SETTINGS_DEFAULT_CUSTOM_DESCRIPTION_TEXT)
	}

	if s.RestrictDirectMessage == nil {
		s.RestrictDirectMessage = NewString(DIRECT_MESSAGE_ANY)
	}

	if s.DEPRECATED_DO_NOT_USE_RestrictTeamInvite == nil {
		s.DEPRECATED_DO_NOT_USE_RestrictTeamInvite = NewString(PERMISSIONS_ALL)
	}

	if s.DEPRECATED_DO_NOT_USE_RestrictPublicChannelManagement == nil {
		s.DEPRECATED_DO_NOT_USE_RestrictPublicChannelManagement = NewString(PERMISSIONS_ALL)
	}

	if s.DEPRECATED_DO_NOT_USE_RestrictPrivateChannelManagement == nil {
		s.DEPRECATED_DO_NOT_USE_RestrictPrivateChannelManagement = NewString(PERMISSIONS_ALL)
	}

	if s.DEPRECATED_DO_NOT_USE_RestrictPublicChannelCreation == nil {
		s.DEPRECATED_DO_NOT_USE_RestrictPublicChannelCreation = new(string)
		// If this setting does not exist, assume migration from <3.6, so use management setting as default.
		if *s.DEPRECATED_DO_NOT_USE_RestrictPublicChannelManagement == PERMISSIONS_CHANNEL_ADMIN {
			*s.DEPRECATED_DO_NOT_USE_RestrictPublicChannelCreation = PERMISSIONS_TEAM_ADMIN
		} else {
			*s.DEPRECATED_DO_NOT_USE_RestrictPublicChannelCreation = *s.DEPRECATED_DO_NOT_USE_RestrictPublicChannelManagement
		}
	}

	if s.DEPRECATED_DO_NOT_USE_RestrictPrivateChannelCreation == nil {
		// If this setting does not exist, assume migration from <3.6, so use management setting as default.
		if *s.DEPRECATED_DO_NOT_USE_RestrictPrivateChannelManagement == PERMISSIONS_CHANNEL_ADMIN {
			s.DEPRECATED_DO_NOT_USE_RestrictPrivateChannelCreation = NewString(PERMISSIONS_TEAM_ADMIN)
		} else {
			s.DEPRECATED_DO_NOT_USE_RestrictPrivateChannelCreation = NewString(*s.DEPRECATED_DO_NOT_USE_RestrictPrivateChannelManagement)
		}
	}

	if s.DEPRECATED_DO_NOT_USE_RestrictPublicChannelDeletion == nil {
		// If this setting does not exist, assume migration from <3.6, so use management setting as default.
		s.DEPRECATED_DO_NOT_USE_RestrictPublicChannelDeletion = NewString(*s.DEPRECATED_DO_NOT_USE_RestrictPublicChannelManagement)
	}

	if s.DEPRECATED_DO_NOT_USE_RestrictPrivateChannelDeletion == nil {
		// If this setting does not exist, assume migration from <3.6, so use management setting as default.
		s.DEPRECATED_DO_NOT_USE_RestrictPrivateChannelDeletion = NewString(*s.DEPRECATED_DO_NOT_USE_RestrictPrivateChannelManagement)
	}

	if s.DEPRECATED_DO_NOT_USE_RestrictPrivateChannelManageMembers == nil {
		s.DEPRECATED_DO_NOT_USE_RestrictPrivateChannelManageMembers = NewString(PERMISSIONS_ALL)
	}

	if s.EnableXToLeaveChannelsFromLHS == nil {
		s.EnableXToLeaveChannelsFromLHS = NewBool(false)
	}

	if s.UserStatusAwayTimeout == nil {
		s.UserStatusAwayTimeout = NewInt64(TEAM_SETTINGS_DEFAULT_USER_STATUS_AWAY_TIMEOUT)
	}

	if s.MaxChannelsPerTeam == nil {
		s.MaxChannelsPerTeam = NewInt64(2000)
	}

	if s.MaxNotificationsPerChannel == nil {
		s.MaxNotificationsPerChannel = NewInt64(1000)
	}

	if s.EnableConfirmNotificationsToChannel == nil {
		s.EnableConfirmNotificationsToChannel = NewBool(true)
	}

	if s.ExperimentalEnableAutomaticReplies == nil {
		s.ExperimentalEnableAutomaticReplies = NewBool(false)
	}

	if s.ExperimentalHideTownSquareinLHS == nil {
		s.ExperimentalHideTownSquareinLHS = NewBool(false)
	}

	if s.ExperimentalTownSquareIsReadOnly == nil {
		s.ExperimentalTownSquareIsReadOnly = NewBool(false)
	}

	if s.ExperimentalPrimaryTeam == nil {
		s.ExperimentalPrimaryTeam = NewString("")
	}

	if s.ExperimentalDefaultChannels == nil {
		s.ExperimentalDefaultChannels = []string{}
	}

	if s.DEPRECATED_DO_NOT_USE_EnableTeamCreation == nil {
		s.DEPRECATED_DO_NOT_USE_EnableTeamCreation = NewBool(true)
	}

	if s.EnableUserCreation == nil {
		s.EnableUserCreation = NewBool(true)
	}

	if s.ExperimentalViewArchivedChannels == nil {
		s.ExperimentalViewArchivedChannels = NewBool(false)
	}
}

type ClientRequirements struct {
	AndroidLatestVersion string `restricted:"true"`
	AndroidMinVersion    string `restricted:"true"`
	DesktopLatestVersion string `restricted:"true"`
	DesktopMinVersion    string `restricted:"true"`
	IosLatestVersion     string `restricted:"true"`
	IosMinVersion        string `restricted:"true"`
}

type LdapSettings struct {
	// Basic
	Enable             *bool
	EnableSync         *bool
	LdapServer         *string
	LdapPort           *int
	ConnectionSecurity *string
	BaseDN             *string
	BindUsername       *string
	BindPassword       *string

	// Filtering
	UserFilter  *string
	GroupFilter *string

	// Group Mapping
	GroupDisplayNameAttribute *string
	GroupIdAttribute          *string

	// User Mapping
	FirstNameAttribute *string
	LastNameAttribute  *string
	EmailAttribute     *string
	UsernameAttribute  *string
	NicknameAttribute  *string
	IdAttribute        *string
	PositionAttribute  *string
	LoginIdAttribute   *string

	// Synchronization
	SyncIntervalMinutes *int

	// Advanced
	SkipCertificateVerification *bool
	QueryTimeout                *int
	MaxPageSize                 *int

	// Customization
	LoginFieldName *string

	LoginButtonColor       *string
	LoginButtonBorderColor *string
	LoginButtonTextColor   *string

	Trace *bool
}

func (s *LdapSettings) SetDefaults() {
	if s.Enable == nil {
		s.Enable = NewBool(false)
	}

	// When unset should default to LDAP Enabled
	if s.EnableSync == nil {
		s.EnableSync = NewBool(*s.Enable)
	}

	if s.LdapServer == nil {
		s.LdapServer = NewString("")
	}

	if s.LdapPort == nil {
		s.LdapPort = NewInt(389)
	}

	if s.ConnectionSecurity == nil {
		s.ConnectionSecurity = NewString("")
	}

	if s.BaseDN == nil {
		s.BaseDN = NewString("")
	}

	if s.BindUsername == nil {
		s.BindUsername = NewString("")
	}

	if s.BindPassword == nil {
		s.BindPassword = NewString("")
	}

	if s.UserFilter == nil {
		s.UserFilter = NewString("")
	}

	if s.GroupFilter == nil {
		s.GroupFilter = NewString("")
	}

	if s.GroupDisplayNameAttribute == nil {
		s.GroupDisplayNameAttribute = NewString(LDAP_SETTINGS_DEFAULT_GROUP_DISPLAY_NAME_ATTRIBUTE)
	}

	if s.GroupIdAttribute == nil {
		s.GroupIdAttribute = NewString(LDAP_SETTINGS_DEFAULT_GROUP_ID_ATTRIBUTE)
	}

	if s.FirstNameAttribute == nil {
		s.FirstNameAttribute = NewString(LDAP_SETTINGS_DEFAULT_FIRST_NAME_ATTRIBUTE)
	}

	if s.LastNameAttribute == nil {
		s.LastNameAttribute = NewString(LDAP_SETTINGS_DEFAULT_LAST_NAME_ATTRIBUTE)
	}

	if s.EmailAttribute == nil {
		s.EmailAttribute = NewString(LDAP_SETTINGS_DEFAULT_EMAIL_ATTRIBUTE)
	}

	if s.UsernameAttribute == nil {
		s.UsernameAttribute = NewString(LDAP_SETTINGS_DEFAULT_USERNAME_ATTRIBUTE)
	}

	if s.NicknameAttribute == nil {
		s.NicknameAttribute = NewString(LDAP_SETTINGS_DEFAULT_NICKNAME_ATTRIBUTE)
	}

	if s.IdAttribute == nil {
		s.IdAttribute = NewString(LDAP_SETTINGS_DEFAULT_ID_ATTRIBUTE)
	}

	if s.PositionAttribute == nil {
		s.PositionAttribute = NewString(LDAP_SETTINGS_DEFAULT_POSITION_ATTRIBUTE)
	}

	// For those upgrading to the version when LoginIdAttribute was added
	// they need IdAttribute == LoginIdAttribute not to break
	if s.LoginIdAttribute == nil {
		s.LoginIdAttribute = s.IdAttribute
	}

	if s.SyncIntervalMinutes == nil {
		s.SyncIntervalMinutes = NewInt(60)
	}

	if s.SkipCertificateVerification == nil {
		s.SkipCertificateVerification = NewBool(false)
	}

	if s.QueryTimeout == nil {
		s.QueryTimeout = NewInt(60)
	}

	if s.MaxPageSize == nil {
		s.MaxPageSize = NewInt(0)
	}

	if s.LoginFieldName == nil {
		s.LoginFieldName = NewString(LDAP_SETTINGS_DEFAULT_LOGIN_FIELD_NAME)
	}

	if s.LoginButtonColor == nil {
		s.LoginButtonColor = NewString("#0000")
	}

	if s.LoginButtonBorderColor == nil {
		s.LoginButtonBorderColor = NewString("#2389D7")
	}

	if s.LoginButtonTextColor == nil {
		s.LoginButtonTextColor = NewString("#2389D7")
	}

	if s.Trace == nil {
		s.Trace = NewBool(false)
	}
}

type ComplianceSettings struct {
	Enable      *bool
	Directory   *string
	EnableDaily *bool
}

func (s *ComplianceSettings) SetDefaults() {
	if s.Enable == nil {
		s.Enable = NewBool(false)
	}

	if s.Directory == nil {
		s.Directory = NewString("./data/")
	}

	if s.EnableDaily == nil {
		s.EnableDaily = NewBool(false)
	}
}

type LocalizationSettings struct {
	DefaultServerLocale *string
	DefaultClientLocale *string
	AvailableLocales    *string
}

func (s *LocalizationSettings) SetDefaults() {
	if s.DefaultServerLocale == nil {
		s.DefaultServerLocale = NewString(DEFAULT_LOCALE)
	}

	if s.DefaultClientLocale == nil {
		s.DefaultClientLocale = NewString(DEFAULT_LOCALE)
	}

	if s.AvailableLocales == nil {
		s.AvailableLocales = NewString("")
	}
}

type SamlSettings struct {
	// Basic
	Enable                        *bool
	EnableSyncWithLdap            *bool
	EnableSyncWithLdapIncludeAuth *bool

	Verify      *bool
	Encrypt     *bool
	SignRequest *bool

	IdpUrl                      *string
	IdpDescriptorUrl            *string
	AssertionConsumerServiceURL *string

	ScopingIDPProviderId *string
	ScopingIDPName       *string

	IdpCertificateFile    *string
	PublicCertificateFile *string
	PrivateKeyFile        *string

	// User Mapping
	IdAttribute        *string
	FirstNameAttribute *string
	LastNameAttribute  *string
	EmailAttribute     *string
	UsernameAttribute  *string
	NicknameAttribute  *string
	LocaleAttribute    *string
	PositionAttribute  *string

	LoginButtonText *string

	LoginButtonColor       *string
	LoginButtonBorderColor *string
	LoginButtonTextColor   *string
}

func (s *SamlSettings) SetDefaults() {
	if s.Enable == nil {
		s.Enable = NewBool(false)
	}

	if s.EnableSyncWithLdap == nil {
		s.EnableSyncWithLdap = NewBool(false)
	}

	if s.EnableSyncWithLdapIncludeAuth == nil {
		s.EnableSyncWithLdapIncludeAuth = NewBool(false)
	}

	if s.Verify == nil {
		s.Verify = NewBool(true)
	}

	if s.Encrypt == nil {
		s.Encrypt = NewBool(true)
	}

	if s.SignRequest == nil {
		s.SignRequest = NewBool(false)
	}

	if s.IdpUrl == nil {
		s.IdpUrl = NewString("")
	}

	if s.IdpDescriptorUrl == nil {
		s.IdpDescriptorUrl = NewString("")
	}

	if s.IdpCertificateFile == nil {
		s.IdpCertificateFile = NewString("")
	}

	if s.PublicCertificateFile == nil {
		s.PublicCertificateFile = NewString("")
	}

	if s.PrivateKeyFile == nil {
		s.PrivateKeyFile = NewString("")
	}

	if s.AssertionConsumerServiceURL == nil {
		s.AssertionConsumerServiceURL = NewString("")
	}

	if s.ScopingIDPProviderId == nil {
		s.ScopingIDPProviderId = NewString("")
	}

	if s.ScopingIDPName == nil {
		s.ScopingIDPName = NewString("")
	}

	if s.LoginButtonText == nil || *s.LoginButtonText == "" {
		s.LoginButtonText = NewString(USER_AUTH_SERVICE_SAML_TEXT)
	}

	if s.IdAttribute == nil {
		s.IdAttribute = NewString(SAML_SETTINGS_DEFAULT_ID_ATTRIBUTE)
	}

	if s.FirstNameAttribute == nil {
		s.FirstNameAttribute = NewString(SAML_SETTINGS_DEFAULT_FIRST_NAME_ATTRIBUTE)
	}

	if s.LastNameAttribute == nil {
		s.LastNameAttribute = NewString(SAML_SETTINGS_DEFAULT_LAST_NAME_ATTRIBUTE)
	}

	if s.EmailAttribute == nil {
		s.EmailAttribute = NewString(SAML_SETTINGS_DEFAULT_EMAIL_ATTRIBUTE)
	}

	if s.UsernameAttribute == nil {
		s.UsernameAttribute = NewString(SAML_SETTINGS_DEFAULT_USERNAME_ATTRIBUTE)
	}

	if s.NicknameAttribute == nil {
		s.NicknameAttribute = NewString(SAML_SETTINGS_DEFAULT_NICKNAME_ATTRIBUTE)
	}

	if s.PositionAttribute == nil {
		s.PositionAttribute = NewString(SAML_SETTINGS_DEFAULT_POSITION_ATTRIBUTE)
	}

	if s.LocaleAttribute == nil {
		s.LocaleAttribute = NewString(SAML_SETTINGS_DEFAULT_LOCALE_ATTRIBUTE)
	}

	if s.LoginButtonColor == nil {
		s.LoginButtonColor = NewString("#34a28b")
	}

	if s.LoginButtonBorderColor == nil {
		s.LoginButtonBorderColor = NewString("#2389D7")
	}

	if s.LoginButtonTextColor == nil {
		s.LoginButtonTextColor = NewString("#ffffff")
	}
}

type NativeAppSettings struct {
	AppDownloadLink        *string `restricted:"true"`
	AndroidAppDownloadLink *string `restricted:"true"`
	IosAppDownloadLink     *string `restricted:"true"`
}

func (s *NativeAppSettings) SetDefaults() {
	if s.AppDownloadLink == nil {
		s.AppDownloadLink = NewString(NATIVEAPP_SETTINGS_DEFAULT_APP_DOWNLOAD_LINK)
	}

	if s.AndroidAppDownloadLink == nil {
		s.AndroidAppDownloadLink = NewString(NATIVEAPP_SETTINGS_DEFAULT_ANDROID_APP_DOWNLOAD_LINK)
	}

	if s.IosAppDownloadLink == nil {
		s.IosAppDownloadLink = NewString(NATIVEAPP_SETTINGS_DEFAULT_IOS_APP_DOWNLOAD_LINK)
	}
}

type ElasticsearchSettings struct {
	ConnectionUrl                 *string `restricted:"true"`
	Username                      *string `restricted:"true"`
	Password                      *string `restricted:"true"`
	EnableIndexing                *bool   `restricted:"true"`
	EnableSearching               *bool   `restricted:"true"`
	EnableAutocomplete            *bool   `restricted:"true"`
	Sniff                         *bool   `restricted:"true"`
	PostIndexReplicas             *int    `restricted:"true"`
	PostIndexShards               *int    `restricted:"true"`
	ChannelIndexReplicas          *int    `restricted:"true"`
	ChannelIndexShards            *int    `restricted:"true"`
	UserIndexReplicas             *int    `restricted:"true"`
	UserIndexShards               *int    `restricted:"true"`
	AggregatePostsAfterDays       *int    `restricted:"true"`
	PostsAggregatorJobStartTime   *string `restricted:"true"`
	IndexPrefix                   *string `restricted:"true"`
	LiveIndexingBatchSize         *int    `restricted:"true"`
	BulkIndexingTimeWindowSeconds *int    `restricted:"true"`
	RequestTimeoutSeconds         *int    `restricted:"true"`
	SkipTLSVerification           *bool   `restricted:"true"`
	Trace                         *string `restricted:"true"`
}

func (s *ElasticsearchSettings) SetDefaults() {
	if s.ConnectionUrl == nil {
		s.ConnectionUrl = NewString(ELASTICSEARCH_SETTINGS_DEFAULT_CONNECTION_URL)
	}

	if s.Username == nil {
		s.Username = NewString(ELASTICSEARCH_SETTINGS_DEFAULT_USERNAME)
	}

	if s.Password == nil {
		s.Password = NewString(ELASTICSEARCH_SETTINGS_DEFAULT_PASSWORD)
	}

	if s.EnableIndexing == nil {
		s.EnableIndexing = NewBool(false)
	}

	if s.EnableSearching == nil {
		s.EnableSearching = NewBool(false)
	}

	if s.EnableAutocomplete == nil {
		s.EnableAutocomplete = NewBool(false)
	}

	if s.Sniff == nil {
		s.Sniff = NewBool(true)
	}

	if s.PostIndexReplicas == nil {
		s.PostIndexReplicas = NewInt(ELASTICSEARCH_SETTINGS_DEFAULT_POST_INDEX_REPLICAS)
	}

	if s.PostIndexShards == nil {
		s.PostIndexShards = NewInt(ELASTICSEARCH_SETTINGS_DEFAULT_POST_INDEX_SHARDS)
	}

	if s.ChannelIndexReplicas == nil {
		s.ChannelIndexReplicas = NewInt(ELASTICSEARCH_SETTINGS_DEFAULT_CHANNEL_INDEX_REPLICAS)
	}

	if s.ChannelIndexShards == nil {
		s.ChannelIndexShards = NewInt(ELASTICSEARCH_SETTINGS_DEFAULT_CHANNEL_INDEX_SHARDS)
	}

	if s.UserIndexReplicas == nil {
		s.UserIndexReplicas = NewInt(ELASTICSEARCH_SETTINGS_DEFAULT_USER_INDEX_REPLICAS)
	}

	if s.UserIndexShards == nil {
		s.UserIndexShards = NewInt(ELASTICSEARCH_SETTINGS_DEFAULT_USER_INDEX_SHARDS)
	}

	if s.AggregatePostsAfterDays == nil {
		s.AggregatePostsAfterDays = NewInt(ELASTICSEARCH_SETTINGS_DEFAULT_AGGREGATE_POSTS_AFTER_DAYS)
	}

	if s.PostsAggregatorJobStartTime == nil {
		s.PostsAggregatorJobStartTime = NewString(ELASTICSEARCH_SETTINGS_DEFAULT_POSTS_AGGREGATOR_JOB_START_TIME)
	}

	if s.IndexPrefix == nil {
		s.IndexPrefix = NewString(ELASTICSEARCH_SETTINGS_DEFAULT_INDEX_PREFIX)
	}

	if s.LiveIndexingBatchSize == nil {
		s.LiveIndexingBatchSize = NewInt(ELASTICSEARCH_SETTINGS_DEFAULT_LIVE_INDEXING_BATCH_SIZE)
	}

	if s.BulkIndexingTimeWindowSeconds == nil {
		s.BulkIndexingTimeWindowSeconds = NewInt(ELASTICSEARCH_SETTINGS_DEFAULT_BULK_INDEXING_TIME_WINDOW_SECONDS)
	}

	if s.RequestTimeoutSeconds == nil {
		s.RequestTimeoutSeconds = NewInt(ELASTICSEARCH_SETTINGS_DEFAULT_REQUEST_TIMEOUT_SECONDS)
	}

	if s.SkipTLSVerification == nil {
		s.SkipTLSVerification = NewBool(false)
	}

	if s.Trace == nil {
		s.Trace = NewString("")
	}
}

type DataRetentionSettings struct {
	EnableMessageDeletion *bool
	EnableFileDeletion    *bool
	MessageRetentionDays  *int
	FileRetentionDays     *int
	DeletionJobStartTime  *string
}

func (s *DataRetentionSettings) SetDefaults() {
	if s.EnableMessageDeletion == nil {
		s.EnableMessageDeletion = NewBool(false)
	}

	if s.EnableFileDeletion == nil {
		s.EnableFileDeletion = NewBool(false)
	}

	if s.MessageRetentionDays == nil {
		s.MessageRetentionDays = NewInt(DATA_RETENTION_SETTINGS_DEFAULT_MESSAGE_RETENTION_DAYS)
	}

	if s.FileRetentionDays == nil {
		s.FileRetentionDays = NewInt(DATA_RETENTION_SETTINGS_DEFAULT_FILE_RETENTION_DAYS)
	}

	if s.DeletionJobStartTime == nil {
		s.DeletionJobStartTime = NewString(DATA_RETENTION_SETTINGS_DEFAULT_DELETION_JOB_START_TIME)
	}
}

type JobSettings struct {
	RunJobs      *bool `restricted:"true"`
	RunScheduler *bool `restricted:"true"`
}

func (s *JobSettings) SetDefaults() {
	if s.RunJobs == nil {
		s.RunJobs = NewBool(true)
	}

	if s.RunScheduler == nil {
		s.RunScheduler = NewBool(true)
	}
}

type PluginState struct {
	Enable bool
}

type PluginSettings struct {
	Enable                   *bool
	EnableUploads            *bool   `restricted:"true"`
	AllowInsecureDownloadUrl *bool   `restricted:"true"`
	EnableHealthCheck        *bool   `restricted:"true"`
	Directory                *string `restricted:"true"`
	ClientDirectory          *string `restricted:"true"`
	Plugins                  map[string]map[string]interface{}
	PluginStates             map[string]*PluginState
	EnableMarketplace        *bool
	MarketplaceUrl           *string
<<<<<<< HEAD
	SignaturePublicKeyFiles  []*PublicKeyDescription
=======
	SignaturePublicKeyFiles  []string
>>>>>>> f27cecf2
}

func (s *PluginSettings) SetDefaults(ls LogSettings) {
	if s.Enable == nil {
		s.Enable = NewBool(true)
	}

	if s.EnableUploads == nil {
		s.EnableUploads = NewBool(false)
	}

	if s.AllowInsecureDownloadUrl == nil {
		s.AllowInsecureDownloadUrl = NewBool(false)
	}

	if s.EnableHealthCheck == nil {
		s.EnableHealthCheck = NewBool(true)
	}

	if s.Directory == nil || *s.Directory == "" {
		s.Directory = NewString(PLUGIN_SETTINGS_DEFAULT_DIRECTORY)
	}

	if s.ClientDirectory == nil || *s.ClientDirectory == "" {
		s.ClientDirectory = NewString(PLUGIN_SETTINGS_DEFAULT_CLIENT_DIRECTORY)
	}

	if s.Plugins == nil {
		s.Plugins = make(map[string]map[string]interface{})
	}

	if s.PluginStates == nil {
		s.PluginStates = make(map[string]*PluginState)
	}

	if s.PluginStates["com.mattermost.nps"] == nil {
		// Enable the NPS plugin by default if diagnostics are enabled
		s.PluginStates["com.mattermost.nps"] = &PluginState{Enable: ls.EnableDiagnostics == nil || *ls.EnableDiagnostics}
	}

	if s.EnableMarketplace == nil {
		s.EnableMarketplace = NewBool(PLUGIN_SETTINGS_DEFAULT_ENABLE_MARKETPLACE)
	}

	if s.MarketplaceUrl == nil || *s.MarketplaceUrl == "" {
		s.MarketplaceUrl = NewString(PLUGIN_SETTINGS_DEFAULT_MARKETPLACE_URL)
	}

	if s.SignaturePublicKeyFiles == nil {
		s.SignaturePublicKeyFiles = []string{}
	}
}

type GlobalRelayMessageExportSettings struct {
	CustomerType *string // must be either A9 or A10, dictates SMTP server url
	SmtpUsername *string
	SmtpPassword *string
	EmailAddress *string // the address to send messages to
}

func (s *GlobalRelayMessageExportSettings) SetDefaults() {
	if s.CustomerType == nil {
		s.CustomerType = NewString(GLOBALRELAY_CUSTOMER_TYPE_A9)
	}
	if s.SmtpUsername == nil {
		s.SmtpUsername = NewString("")
	}
	if s.SmtpPassword == nil {
		s.SmtpPassword = NewString("")
	}
	if s.EmailAddress == nil {
		s.EmailAddress = NewString("")
	}
}

type MessageExportSettings struct {
	EnableExport        *bool
	ExportFormat        *string
	DailyRunTime        *string
	ExportFromTimestamp *int64
	BatchSize           *int

	// formatter-specific settings - these are only expected to be non-nil if ExportFormat is set to the associated format
	GlobalRelaySettings *GlobalRelayMessageExportSettings
}

func (s *MessageExportSettings) SetDefaults() {
	if s.EnableExport == nil {
		s.EnableExport = NewBool(false)
	}

	if s.ExportFormat == nil {
		s.ExportFormat = NewString(COMPLIANCE_EXPORT_TYPE_ACTIANCE)
	}

	if s.DailyRunTime == nil {
		s.DailyRunTime = NewString("01:00")
	}

	if s.ExportFromTimestamp == nil {
		s.ExportFromTimestamp = NewInt64(0)
	}

	if s.BatchSize == nil {
		s.BatchSize = NewInt(10000)
	}

	if s.GlobalRelaySettings == nil {
		s.GlobalRelaySettings = &GlobalRelayMessageExportSettings{}
	}
	s.GlobalRelaySettings.SetDefaults()
}

type DisplaySettings struct {
	CustomUrlSchemes     []string
	ExperimentalTimezone *bool
}

func (s *DisplaySettings) SetDefaults() {
	if s.CustomUrlSchemes == nil {
		customUrlSchemes := []string{}
		s.CustomUrlSchemes = customUrlSchemes
	}

	if s.ExperimentalTimezone == nil {
		s.ExperimentalTimezone = NewBool(false)
	}
}

type GuestAccountsSettings struct {
	Enable                           *bool
	AllowEmailAccounts               *bool
	EnforceMultifactorAuthentication *bool
	RestrictCreationToDomains        *string
}

func (s *GuestAccountsSettings) SetDefaults() {
	if s.Enable == nil {
		s.Enable = NewBool(false)
	}

	if s.AllowEmailAccounts == nil {
		s.AllowEmailAccounts = NewBool(true)
	}

	if s.EnforceMultifactorAuthentication == nil {
		s.EnforceMultifactorAuthentication = NewBool(false)
	}

	if s.RestrictCreationToDomains == nil {
		s.RestrictCreationToDomains = NewString("")
	}
}

type ImageProxySettings struct {
	Enable                  *bool
	ImageProxyType          *string
	RemoteImageProxyURL     *string
	RemoteImageProxyOptions *string
}

func (ips *ImageProxySettings) SetDefaults(ss ServiceSettings) {
	if ips.Enable == nil {
		if ss.DEPRECATED_DO_NOT_USE_ImageProxyType == nil || *ss.DEPRECATED_DO_NOT_USE_ImageProxyType == "" {
			ips.Enable = NewBool(false)
		} else {
			ips.Enable = NewBool(true)
		}
	}

	if ips.ImageProxyType == nil {
		if ss.DEPRECATED_DO_NOT_USE_ImageProxyType == nil || *ss.DEPRECATED_DO_NOT_USE_ImageProxyType == "" {
			ips.ImageProxyType = NewString(IMAGE_PROXY_TYPE_LOCAL)
		} else {
			ips.ImageProxyType = ss.DEPRECATED_DO_NOT_USE_ImageProxyType
		}
	}

	if ips.RemoteImageProxyURL == nil {
		if ss.DEPRECATED_DO_NOT_USE_ImageProxyURL == nil {
			ips.RemoteImageProxyURL = NewString("")
		} else {
			ips.RemoteImageProxyURL = ss.DEPRECATED_DO_NOT_USE_ImageProxyURL
		}
	}

	if ips.RemoteImageProxyOptions == nil {
		if ss.DEPRECATED_DO_NOT_USE_ImageProxyOptions == nil {
			ips.RemoteImageProxyOptions = NewString("")
		} else {
			ips.RemoteImageProxyOptions = ss.DEPRECATED_DO_NOT_USE_ImageProxyOptions
		}
	}
}

type ConfigFunc func() *Config

type Config struct {
	ServiceSettings         ServiceSettings
	TeamSettings            TeamSettings
	ClientRequirements      ClientRequirements
	SqlSettings             SqlSettings
	LogSettings             LogSettings
	NotificationLogSettings NotificationLogSettings
	PasswordSettings        PasswordSettings
	FileSettings            FileSettings
	EmailSettings           EmailSettings
	RateLimitSettings       RateLimitSettings
	PrivacySettings         PrivacySettings
	SupportSettings         SupportSettings
	AnnouncementSettings    AnnouncementSettings
	ThemeSettings           ThemeSettings
	GitLabSettings          SSOSettings
	GoogleSettings          SSOSettings
	Office365Settings       SSOSettings
	LdapSettings            LdapSettings
	ComplianceSettings      ComplianceSettings
	LocalizationSettings    LocalizationSettings
	SamlSettings            SamlSettings
	NativeAppSettings       NativeAppSettings
	ClusterSettings         ClusterSettings
	MetricsSettings         MetricsSettings
	ExperimentalSettings    ExperimentalSettings
	AnalyticsSettings       AnalyticsSettings
	ElasticsearchSettings   ElasticsearchSettings
	DataRetentionSettings   DataRetentionSettings
	MessageExportSettings   MessageExportSettings
	JobSettings             JobSettings
	PluginSettings          PluginSettings
	DisplaySettings         DisplaySettings
	GuestAccountsSettings   GuestAccountsSettings
	ImageProxySettings      ImageProxySettings
}

func (o *Config) Clone() *Config {
	var ret Config
	if err := json.Unmarshal([]byte(o.ToJson()), &ret); err != nil {
		panic(err)
	}
	return &ret
}

func (o *Config) ToJson() string {
	b, _ := json.Marshal(o)
	return string(b)
}

func (o *Config) GetSSOService(service string) *SSOSettings {
	switch service {
	case SERVICE_GITLAB:
		return &o.GitLabSettings
	case SERVICE_GOOGLE:
		return &o.GoogleSettings
	case SERVICE_OFFICE365:
		return &o.Office365Settings
	}

	return nil
}

func ConfigFromJson(data io.Reader) *Config {
	var o *Config
	json.NewDecoder(data).Decode(&o)
	return o
}

// isUpdate detects a pre-existing config based on whether SiteURL has been changed
func (o *Config) isUpdate() bool {
	return o.ServiceSettings.SiteURL != nil
}

func (o *Config) SetDefaults() {
	isUpdate := o.isUpdate()

	o.LdapSettings.SetDefaults()
	o.SamlSettings.SetDefaults()

	if o.TeamSettings.TeammateNameDisplay == nil {
		o.TeamSettings.TeammateNameDisplay = NewString(SHOW_USERNAME)

		if *o.SamlSettings.Enable || *o.LdapSettings.Enable {
			*o.TeamSettings.TeammateNameDisplay = SHOW_FULLNAME
		}
	}

	o.SqlSettings.SetDefaults(isUpdate)
	o.FileSettings.SetDefaults(isUpdate)
	o.EmailSettings.SetDefaults(isUpdate)
	o.PrivacySettings.setDefaults()
	o.Office365Settings.setDefaults(OFFICE365_SETTINGS_DEFAULT_SCOPE, OFFICE365_SETTINGS_DEFAULT_AUTH_ENDPOINT, OFFICE365_SETTINGS_DEFAULT_TOKEN_ENDPOINT, OFFICE365_SETTINGS_DEFAULT_USER_API_ENDPOINT)
	o.GitLabSettings.setDefaults("", "", "", "")
	o.GoogleSettings.setDefaults(GOOGLE_SETTINGS_DEFAULT_SCOPE, GOOGLE_SETTINGS_DEFAULT_AUTH_ENDPOINT, GOOGLE_SETTINGS_DEFAULT_TOKEN_ENDPOINT, GOOGLE_SETTINGS_DEFAULT_USER_API_ENDPOINT)
	o.ServiceSettings.SetDefaults(isUpdate)
	o.PasswordSettings.SetDefaults()
	o.TeamSettings.SetDefaults()
	o.MetricsSettings.SetDefaults()
	o.ExperimentalSettings.SetDefaults()
	o.SupportSettings.SetDefaults()
	o.AnnouncementSettings.SetDefaults()
	o.ThemeSettings.SetDefaults()
	o.ClusterSettings.SetDefaults()
	o.PluginSettings.SetDefaults(o.LogSettings)
	o.AnalyticsSettings.SetDefaults()
	o.ComplianceSettings.SetDefaults()
	o.LocalizationSettings.SetDefaults()
	o.ElasticsearchSettings.SetDefaults()
	o.NativeAppSettings.SetDefaults()
	o.DataRetentionSettings.SetDefaults()
	o.RateLimitSettings.SetDefaults()
	o.LogSettings.SetDefaults()
	o.NotificationLogSettings.SetDefaults()
	o.JobSettings.SetDefaults()
	o.MessageExportSettings.SetDefaults()
	o.DisplaySettings.SetDefaults()
	o.GuestAccountsSettings.SetDefaults()
	o.ImageProxySettings.SetDefaults(o.ServiceSettings)
}

func (o *Config) IsValid() *AppError {
	if len(*o.ServiceSettings.SiteURL) == 0 && *o.EmailSettings.EnableEmailBatching {
		return NewAppError("Config.IsValid", "model.config.is_valid.site_url_email_batching.app_error", nil, "", http.StatusBadRequest)
	}

	if *o.ClusterSettings.Enable && *o.EmailSettings.EnableEmailBatching {
		return NewAppError("Config.IsValid", "model.config.is_valid.cluster_email_batching.app_error", nil, "", http.StatusBadRequest)
	}

	if len(*o.ServiceSettings.SiteURL) == 0 && *o.ServiceSettings.AllowCookiesForSubdomains {
		return NewAppError("Config.IsValid", "model.config.is_valid.allow_cookies_for_subdomains.app_error", nil, "", http.StatusBadRequest)
	}

	if err := o.TeamSettings.isValid(); err != nil {
		return err
	}

	if err := o.SqlSettings.isValid(); err != nil {
		return err
	}

	if err := o.FileSettings.isValid(); err != nil {
		return err
	}

	if err := o.EmailSettings.isValid(); err != nil {
		return err
	}

	if err := o.LdapSettings.isValid(); err != nil {
		return err
	}

	if err := o.SamlSettings.isValid(); err != nil {
		return err
	}

	if *o.PasswordSettings.MinimumLength < PASSWORD_MINIMUM_LENGTH || *o.PasswordSettings.MinimumLength > PASSWORD_MAXIMUM_LENGTH {
		return NewAppError("Config.IsValid", "model.config.is_valid.password_length.app_error", map[string]interface{}{"MinLength": PASSWORD_MINIMUM_LENGTH, "MaxLength": PASSWORD_MAXIMUM_LENGTH}, "", http.StatusBadRequest)
	}

	if err := o.RateLimitSettings.isValid(); err != nil {
		return err
	}

	if err := o.ServiceSettings.isValid(); err != nil {
		return err
	}

	if err := o.ElasticsearchSettings.isValid(); err != nil {
		return err
	}

	if err := o.DataRetentionSettings.isValid(); err != nil {
		return err
	}

	if err := o.LocalizationSettings.isValid(); err != nil {
		return err
	}

	if err := o.MessageExportSettings.isValid(o.FileSettings); err != nil {
		return err
	}

	if err := o.DisplaySettings.isValid(); err != nil {
		return err
	}

	if err := o.ImageProxySettings.isValid(); err != nil {
		return err
	}

	return nil
}

func (ts *TeamSettings) isValid() *AppError {
	if *ts.MaxUsersPerTeam <= 0 {
		return NewAppError("Config.IsValid", "model.config.is_valid.max_users.app_error", nil, "", http.StatusBadRequest)
	}

	if *ts.MaxChannelsPerTeam <= 0 {
		return NewAppError("Config.IsValid", "model.config.is_valid.max_channels.app_error", nil, "", http.StatusBadRequest)
	}

	if *ts.MaxNotificationsPerChannel <= 0 {
		return NewAppError("Config.IsValid", "model.config.is_valid.max_notify_per_channel.app_error", nil, "", http.StatusBadRequest)
	}

	if !(*ts.RestrictDirectMessage == DIRECT_MESSAGE_ANY || *ts.RestrictDirectMessage == DIRECT_MESSAGE_TEAM) {
		return NewAppError("Config.IsValid", "model.config.is_valid.restrict_direct_message.app_error", nil, "", http.StatusBadRequest)
	}

	if !(*ts.TeammateNameDisplay == SHOW_FULLNAME || *ts.TeammateNameDisplay == SHOW_NICKNAME_FULLNAME || *ts.TeammateNameDisplay == SHOW_USERNAME) {
		return NewAppError("Config.IsValid", "model.config.is_valid.teammate_name_display.app_error", nil, "", http.StatusBadRequest)
	}

	if len(*ts.SiteName) == 0 {
		return NewAppError("Config.IsValid", "model.config.is_valid.sitename_empty.app_error", nil, "", http.StatusBadRequest)
	}

	if len(*ts.SiteName) > SITENAME_MAX_LENGTH {
		return NewAppError("Config.IsValid", "model.config.is_valid.sitename_length.app_error", map[string]interface{}{"MaxLength": SITENAME_MAX_LENGTH}, "", http.StatusBadRequest)
	}

	return nil
}

func (ss *SqlSettings) isValid() *AppError {
	if *ss.AtRestEncryptKey != "" && len(*ss.AtRestEncryptKey) < 32 {
		return NewAppError("Config.IsValid", "model.config.is_valid.encrypt_sql.app_error", nil, "", http.StatusBadRequest)
	}

	if !(*ss.DriverName == DATABASE_DRIVER_MYSQL || *ss.DriverName == DATABASE_DRIVER_POSTGRES) {
		return NewAppError("Config.IsValid", "model.config.is_valid.sql_driver.app_error", nil, "", http.StatusBadRequest)
	}

	if *ss.MaxIdleConns <= 0 {
		return NewAppError("Config.IsValid", "model.config.is_valid.sql_idle.app_error", nil, "", http.StatusBadRequest)
	}

	if *ss.ConnMaxLifetimeMilliseconds < 0 {
		return NewAppError("Config.IsValid", "model.config.is_valid.sql_conn_max_lifetime_milliseconds.app_error", nil, "", http.StatusBadRequest)
	}

	if *ss.QueryTimeout <= 0 {
		return NewAppError("Config.IsValid", "model.config.is_valid.sql_query_timeout.app_error", nil, "", http.StatusBadRequest)
	}

	if len(*ss.DataSource) == 0 {
		return NewAppError("Config.IsValid", "model.config.is_valid.sql_data_src.app_error", nil, "", http.StatusBadRequest)
	}

	if *ss.MaxOpenConns <= 0 {
		return NewAppError("Config.IsValid", "model.config.is_valid.sql_max_conn.app_error", nil, "", http.StatusBadRequest)
	}

	return nil
}

func (fs *FileSettings) isValid() *AppError {
	if *fs.MaxFileSize <= 0 {
		return NewAppError("Config.IsValid", "model.config.is_valid.max_file_size.app_error", nil, "", http.StatusBadRequest)
	}

	if !(*fs.DriverName == IMAGE_DRIVER_LOCAL || *fs.DriverName == IMAGE_DRIVER_S3) {
		return NewAppError("Config.IsValid", "model.config.is_valid.file_driver.app_error", nil, "", http.StatusBadRequest)
	}

	if *fs.PublicLinkSalt != "" && len(*fs.PublicLinkSalt) < 32 {
		return NewAppError("Config.IsValid", "model.config.is_valid.file_salt.app_error", nil, "", http.StatusBadRequest)
	}

	return nil
}

func (es *EmailSettings) isValid() *AppError {
	if !(*es.ConnectionSecurity == CONN_SECURITY_NONE || *es.ConnectionSecurity == CONN_SECURITY_TLS || *es.ConnectionSecurity == CONN_SECURITY_STARTTLS || *es.ConnectionSecurity == CONN_SECURITY_PLAIN) {
		return NewAppError("Config.IsValid", "model.config.is_valid.email_security.app_error", nil, "", http.StatusBadRequest)
	}

	if *es.EmailBatchingBufferSize <= 0 {
		return NewAppError("Config.IsValid", "model.config.is_valid.email_batching_buffer_size.app_error", nil, "", http.StatusBadRequest)
	}

	if *es.EmailBatchingInterval < 30 {
		return NewAppError("Config.IsValid", "model.config.is_valid.email_batching_interval.app_error", nil, "", http.StatusBadRequest)
	}

	if !(*es.EmailNotificationContentsType == EMAIL_NOTIFICATION_CONTENTS_FULL || *es.EmailNotificationContentsType == EMAIL_NOTIFICATION_CONTENTS_GENERIC) {
		return NewAppError("Config.IsValid", "model.config.is_valid.email_notification_contents_type.app_error", nil, "", http.StatusBadRequest)
	}

	return nil
}

func (rls *RateLimitSettings) isValid() *AppError {
	if *rls.MemoryStoreSize <= 0 {
		return NewAppError("Config.IsValid", "model.config.is_valid.rate_mem.app_error", nil, "", http.StatusBadRequest)
	}

	if *rls.PerSec <= 0 {
		return NewAppError("Config.IsValid", "model.config.is_valid.rate_sec.app_error", nil, "", http.StatusBadRequest)
	}

	if *rls.MaxBurst <= 0 {
		return NewAppError("Config.IsValid", "model.config.is_valid.max_burst.app_error", nil, "", http.StatusBadRequest)
	}

	return nil
}

func (ls *LdapSettings) isValid() *AppError {
	if !(*ls.ConnectionSecurity == CONN_SECURITY_NONE || *ls.ConnectionSecurity == CONN_SECURITY_TLS || *ls.ConnectionSecurity == CONN_SECURITY_STARTTLS) {
		return NewAppError("Config.IsValid", "model.config.is_valid.ldap_security.app_error", nil, "", http.StatusBadRequest)
	}

	if *ls.SyncIntervalMinutes <= 0 {
		return NewAppError("Config.IsValid", "model.config.is_valid.ldap_sync_interval.app_error", nil, "", http.StatusBadRequest)
	}

	if *ls.MaxPageSize < 0 {
		return NewAppError("Config.IsValid", "model.config.is_valid.ldap_max_page_size.app_error", nil, "", http.StatusBadRequest)
	}

	if *ls.Enable {
		if *ls.LdapServer == "" {
			return NewAppError("Config.IsValid", "model.config.is_valid.ldap_server", nil, "", http.StatusBadRequest)
		}

		if *ls.BaseDN == "" {
			return NewAppError("Config.IsValid", "model.config.is_valid.ldap_basedn", nil, "", http.StatusBadRequest)
		}

		if *ls.EmailAttribute == "" {
			return NewAppError("Config.IsValid", "model.config.is_valid.ldap_email", nil, "", http.StatusBadRequest)
		}

		if *ls.UsernameAttribute == "" {
			return NewAppError("Config.IsValid", "model.config.is_valid.ldap_username", nil, "", http.StatusBadRequest)
		}

		if *ls.IdAttribute == "" {
			return NewAppError("Config.IsValid", "model.config.is_valid.ldap_id", nil, "", http.StatusBadRequest)
		}

		if *ls.LoginIdAttribute == "" {
			return NewAppError("Config.IsValid", "model.config.is_valid.ldap_login_id", nil, "", http.StatusBadRequest)
		}

		if *ls.UserFilter != "" {
			if _, err := ldap.CompileFilter(*ls.UserFilter); err != nil {
				return NewAppError("ValidateFilter", "ent.ldap.validate_filter.app_error", nil, err.Error(), http.StatusBadRequest)
			}
		}
	}

	return nil
}

func (ss *SamlSettings) isValid() *AppError {
	if *ss.Enable {
		if len(*ss.IdpUrl) == 0 || !IsValidHttpUrl(*ss.IdpUrl) {
			return NewAppError("Config.IsValid", "model.config.is_valid.saml_idp_url.app_error", nil, "", http.StatusBadRequest)
		}

		if len(*ss.IdpDescriptorUrl) == 0 || !IsValidHttpUrl(*ss.IdpDescriptorUrl) {
			return NewAppError("Config.IsValid", "model.config.is_valid.saml_idp_descriptor_url.app_error", nil, "", http.StatusBadRequest)
		}

		if len(*ss.IdpCertificateFile) == 0 {
			return NewAppError("Config.IsValid", "model.config.is_valid.saml_idp_cert.app_error", nil, "", http.StatusBadRequest)
		}

		if len(*ss.EmailAttribute) == 0 {
			return NewAppError("Config.IsValid", "model.config.is_valid.saml_email_attribute.app_error", nil, "", http.StatusBadRequest)
		}

		if len(*ss.UsernameAttribute) == 0 {
			return NewAppError("Config.IsValid", "model.config.is_valid.saml_username_attribute.app_error", nil, "", http.StatusBadRequest)
		}

		if *ss.Verify {
			if len(*ss.AssertionConsumerServiceURL) == 0 || !IsValidHttpUrl(*ss.AssertionConsumerServiceURL) {
				return NewAppError("Config.IsValid", "model.config.is_valid.saml_assertion_consumer_service_url.app_error", nil, "", http.StatusBadRequest)
			}
		}

		if *ss.Encrypt {
			if len(*ss.PrivateKeyFile) == 0 {
				return NewAppError("Config.IsValid", "model.config.is_valid.saml_private_key.app_error", nil, "", http.StatusBadRequest)
			}

			if len(*ss.PublicCertificateFile) == 0 {
				return NewAppError("Config.IsValid", "model.config.is_valid.saml_public_cert.app_error", nil, "", http.StatusBadRequest)
			}
		}

		if len(*ss.EmailAttribute) == 0 {
			return NewAppError("Config.IsValid", "model.config.is_valid.saml_email_attribute.app_error", nil, "", http.StatusBadRequest)
		}
	}

	return nil
}

func (ss *ServiceSettings) isValid() *AppError {
	if !(*ss.ConnectionSecurity == CONN_SECURITY_NONE || *ss.ConnectionSecurity == CONN_SECURITY_TLS) {
		return NewAppError("Config.IsValid", "model.config.is_valid.webserver_security.app_error", nil, "", http.StatusBadRequest)
	}

	if *ss.ConnectionSecurity == CONN_SECURITY_TLS && *ss.UseLetsEncrypt == false {
		appErr := NewAppError("Config.IsValid", "model.config.is_valid.tls_cert_file.app_error", nil, "", http.StatusBadRequest)

		if *ss.TLSCertFile == "" {
			return appErr
		} else if _, err := os.Stat(*ss.TLSCertFile); os.IsNotExist(err) {
			return appErr
		}

		appErr = NewAppError("Config.IsValid", "model.config.is_valid.tls_key_file.app_error", nil, "", http.StatusBadRequest)

		if *ss.TLSKeyFile == "" {
			return appErr
		} else if _, err := os.Stat(*ss.TLSKeyFile); os.IsNotExist(err) {
			return appErr
		}
	}

	if len(ss.TLSOverwriteCiphers) > 0 {
		for _, cipher := range ss.TLSOverwriteCiphers {
			if _, ok := ServerTLSSupportedCiphers[cipher]; !ok {
				return NewAppError("Config.IsValid", "model.config.is_valid.tls_overwrite_cipher.app_error", map[string]interface{}{"name": cipher}, "", http.StatusBadRequest)
			}
		}
	}

	if *ss.ReadTimeout <= 0 {
		return NewAppError("Config.IsValid", "model.config.is_valid.read_timeout.app_error", nil, "", http.StatusBadRequest)
	}

	if *ss.WriteTimeout <= 0 {
		return NewAppError("Config.IsValid", "model.config.is_valid.write_timeout.app_error", nil, "", http.StatusBadRequest)
	}

	if *ss.TimeBetweenUserTypingUpdatesMilliseconds < 1000 {
		return NewAppError("Config.IsValid", "model.config.is_valid.time_between_user_typing.app_error", nil, "", http.StatusBadRequest)
	}

	if *ss.MaximumLoginAttempts <= 0 {
		return NewAppError("Config.IsValid", "model.config.is_valid.login_attempts.app_error", nil, "", http.StatusBadRequest)
	}

	if len(*ss.SiteURL) != 0 {
		if _, err := url.ParseRequestURI(*ss.SiteURL); err != nil {
			return NewAppError("Config.IsValid", "model.config.is_valid.site_url.app_error", nil, "", http.StatusBadRequest)
		}
	}

	if len(*ss.WebsocketURL) != 0 {
		if _, err := url.ParseRequestURI(*ss.WebsocketURL); err != nil {
			return NewAppError("Config.IsValid", "model.config.is_valid.websocket_url.app_error", nil, "", http.StatusBadRequest)
		}
	}

	host, port, _ := net.SplitHostPort(*ss.ListenAddress)
	var isValidHost bool
	if host == "" {
		isValidHost = true
	} else {
		isValidHost = (net.ParseIP(host) != nil) || IsDomainName(host)
	}
	portInt, err := strconv.Atoi(port)
	if err != nil || !isValidHost || portInt < 0 || portInt > math.MaxUint16 {
		return NewAppError("Config.IsValid", "model.config.is_valid.listen_address.app_error", nil, "", http.StatusBadRequest)
	}

	if *ss.ExperimentalGroupUnreadChannels != GROUP_UNREAD_CHANNELS_DISABLED &&
		*ss.ExperimentalGroupUnreadChannels != GROUP_UNREAD_CHANNELS_DEFAULT_ON &&
		*ss.ExperimentalGroupUnreadChannels != GROUP_UNREAD_CHANNELS_DEFAULT_OFF {
		return NewAppError("Config.IsValid", "model.config.is_valid.group_unread_channels.app_error", nil, "", http.StatusBadRequest)
	}

	return nil
}

func (ess *ElasticsearchSettings) isValid() *AppError {
	if *ess.EnableIndexing {
		if len(*ess.ConnectionUrl) == 0 {
			return NewAppError("Config.IsValid", "model.config.is_valid.elastic_search.connection_url.app_error", nil, "", http.StatusBadRequest)
		}
	}

	if *ess.EnableSearching && !*ess.EnableIndexing {
		return NewAppError("Config.IsValid", "model.config.is_valid.elastic_search.enable_searching.app_error", nil, "", http.StatusBadRequest)
	}

	if *ess.EnableAutocomplete && !*ess.EnableIndexing {
		return NewAppError("Config.IsValid", "model.config.is_valid.elastic_search.enable_autocomplete.app_error", nil, "", http.StatusBadRequest)
	}

	if *ess.AggregatePostsAfterDays < 1 {
		return NewAppError("Config.IsValid", "model.config.is_valid.elastic_search.aggregate_posts_after_days.app_error", nil, "", http.StatusBadRequest)
	}

	if _, err := time.Parse("15:04", *ess.PostsAggregatorJobStartTime); err != nil {
		return NewAppError("Config.IsValid", "model.config.is_valid.elastic_search.posts_aggregator_job_start_time.app_error", nil, err.Error(), http.StatusBadRequest)
	}

	if *ess.LiveIndexingBatchSize < 1 {
		return NewAppError("Config.IsValid", "model.config.is_valid.elastic_search.live_indexing_batch_size.app_error", nil, "", http.StatusBadRequest)
	}

	if *ess.BulkIndexingTimeWindowSeconds < 1 {
		return NewAppError("Config.IsValid", "model.config.is_valid.elastic_search.bulk_indexing_time_window_seconds.app_error", nil, "", http.StatusBadRequest)
	}

	if *ess.RequestTimeoutSeconds < 1 {
		return NewAppError("Config.IsValid", "model.config.is_valid.elastic_search.request_timeout_seconds.app_error", nil, "", http.StatusBadRequest)
	}

	return nil
}

func (drs *DataRetentionSettings) isValid() *AppError {
	if *drs.MessageRetentionDays <= 0 {
		return NewAppError("Config.IsValid", "model.config.is_valid.data_retention.message_retention_days_too_low.app_error", nil, "", http.StatusBadRequest)
	}

	if *drs.FileRetentionDays <= 0 {
		return NewAppError("Config.IsValid", "model.config.is_valid.data_retention.file_retention_days_too_low.app_error", nil, "", http.StatusBadRequest)
	}

	if _, err := time.Parse("15:04", *drs.DeletionJobStartTime); err != nil {
		return NewAppError("Config.IsValid", "model.config.is_valid.data_retention.deletion_job_start_time.app_error", nil, err.Error(), http.StatusBadRequest)
	}

	return nil
}

func (ls *LocalizationSettings) isValid() *AppError {
	if len(*ls.AvailableLocales) > 0 {
		if !strings.Contains(*ls.AvailableLocales, *ls.DefaultClientLocale) {
			return NewAppError("Config.IsValid", "model.config.is_valid.localization.available_locales.app_error", nil, "", http.StatusBadRequest)
		}
	}

	return nil
}

func (mes *MessageExportSettings) isValid(fs FileSettings) *AppError {
	if mes.EnableExport == nil {
		return NewAppError("Config.IsValid", "model.config.is_valid.message_export.enable.app_error", nil, "", http.StatusBadRequest)
	}
	if *mes.EnableExport {
		if mes.ExportFromTimestamp == nil || *mes.ExportFromTimestamp < 0 || *mes.ExportFromTimestamp > GetMillis() {
			return NewAppError("Config.IsValid", "model.config.is_valid.message_export.export_from.app_error", nil, "", http.StatusBadRequest)
		} else if mes.DailyRunTime == nil {
			return NewAppError("Config.IsValid", "model.config.is_valid.message_export.daily_runtime.app_error", nil, "", http.StatusBadRequest)
		} else if _, err := time.Parse("15:04", *mes.DailyRunTime); err != nil {
			return NewAppError("Config.IsValid", "model.config.is_valid.message_export.daily_runtime.app_error", nil, err.Error(), http.StatusBadRequest)
		} else if mes.BatchSize == nil || *mes.BatchSize < 0 {
			return NewAppError("Config.IsValid", "model.config.is_valid.message_export.batch_size.app_error", nil, "", http.StatusBadRequest)
		} else if mes.ExportFormat == nil || (*mes.ExportFormat != COMPLIANCE_EXPORT_TYPE_ACTIANCE && *mes.ExportFormat != COMPLIANCE_EXPORT_TYPE_GLOBALRELAY && *mes.ExportFormat != COMPLIANCE_EXPORT_TYPE_CSV) {
			return NewAppError("Config.IsValid", "model.config.is_valid.message_export.export_type.app_error", nil, "", http.StatusBadRequest)
		}

		if *mes.ExportFormat == COMPLIANCE_EXPORT_TYPE_GLOBALRELAY {
			if mes.GlobalRelaySettings == nil {
				return NewAppError("Config.IsValid", "model.config.is_valid.message_export.global_relay.config_missing.app_error", nil, "", http.StatusBadRequest)
			} else if mes.GlobalRelaySettings.CustomerType == nil || (*mes.GlobalRelaySettings.CustomerType != GLOBALRELAY_CUSTOMER_TYPE_A9 && *mes.GlobalRelaySettings.CustomerType != GLOBALRELAY_CUSTOMER_TYPE_A10) {
				return NewAppError("Config.IsValid", "model.config.is_valid.message_export.global_relay.customer_type.app_error", nil, "", http.StatusBadRequest)
			} else if mes.GlobalRelaySettings.EmailAddress == nil || !strings.Contains(*mes.GlobalRelaySettings.EmailAddress, "@") {
				// validating email addresses is hard - just make sure it contains an '@' sign
				// see https://stackoverflow.com/questions/201323/using-a-regular-expression-to-validate-an-email-address
				return NewAppError("Config.IsValid", "model.config.is_valid.message_export.global_relay.email_address.app_error", nil, "", http.StatusBadRequest)
			} else if mes.GlobalRelaySettings.SmtpUsername == nil || *mes.GlobalRelaySettings.SmtpUsername == "" {
				return NewAppError("Config.IsValid", "model.config.is_valid.message_export.global_relay.smtp_username.app_error", nil, "", http.StatusBadRequest)
			} else if mes.GlobalRelaySettings.SmtpPassword == nil || *mes.GlobalRelaySettings.SmtpPassword == "" {
				return NewAppError("Config.IsValid", "model.config.is_valid.message_export.global_relay.smtp_password.app_error", nil, "", http.StatusBadRequest)
			}
		}
	}
	return nil
}

func (ds *DisplaySettings) isValid() *AppError {
	if len(ds.CustomUrlSchemes) != 0 {
		validProtocolPattern := regexp.MustCompile(`(?i)^\s*[A-Za-z][A-Za-z0-9.+-]*\s*$`)

		for _, scheme := range ds.CustomUrlSchemes {
			if !validProtocolPattern.MatchString(scheme) {
				return NewAppError(
					"Config.IsValid",
					"model.config.is_valid.display.custom_url_schemes.app_error",
					map[string]interface{}{"Scheme": scheme},
					"",
					http.StatusBadRequest,
				)
			}
		}
	}

	return nil
}

func (ips *ImageProxySettings) isValid() *AppError {
	if *ips.Enable {
		switch *ips.ImageProxyType {
		case IMAGE_PROXY_TYPE_LOCAL:
			// No other settings to validate
		case IMAGE_PROXY_TYPE_ATMOS_CAMO:
			if *ips.RemoteImageProxyURL == "" {
				return NewAppError("Config.IsValid", "model.config.is_valid.atmos_camo_image_proxy_url.app_error", nil, "", http.StatusBadRequest)
			}

			if *ips.RemoteImageProxyOptions == "" {
				return NewAppError("Config.IsValid", "model.config.is_valid.atmos_camo_image_proxy_options.app_error", nil, "", http.StatusBadRequest)
			}
		default:
			return NewAppError("Config.IsValid", "model.config.is_valid.image_proxy_type.app_error", nil, "", http.StatusBadRequest)
		}
	}

	return nil
}

func (o *Config) GetSanitizeOptions() map[string]bool {
	options := map[string]bool{}
	options["fullname"] = *o.PrivacySettings.ShowFullName
	options["email"] = *o.PrivacySettings.ShowEmailAddress

	return options
}

func (o *Config) Sanitize() {
	if o.LdapSettings.BindPassword != nil && len(*o.LdapSettings.BindPassword) > 0 {
		*o.LdapSettings.BindPassword = FAKE_SETTING
	}

	*o.FileSettings.PublicLinkSalt = FAKE_SETTING

	if len(*o.FileSettings.AmazonS3SecretAccessKey) > 0 {
		*o.FileSettings.AmazonS3SecretAccessKey = FAKE_SETTING
	}

	if o.EmailSettings.SMTPPassword != nil && len(*o.EmailSettings.SMTPPassword) > 0 {
		*o.EmailSettings.SMTPPassword = FAKE_SETTING
	}

	if len(*o.GitLabSettings.Secret) > 0 {
		*o.GitLabSettings.Secret = FAKE_SETTING
	}

	*o.SqlSettings.DataSource = FAKE_SETTING
	*o.SqlSettings.AtRestEncryptKey = FAKE_SETTING

	*o.ElasticsearchSettings.Password = FAKE_SETTING

	for i := range o.SqlSettings.DataSourceReplicas {
		o.SqlSettings.DataSourceReplicas[i] = FAKE_SETTING
	}

	for i := range o.SqlSettings.DataSourceSearchReplicas {
		o.SqlSettings.DataSourceSearchReplicas[i] = FAKE_SETTING
	}
}<|MERGE_RESOLUTION|>--- conflicted
+++ resolved
@@ -2205,11 +2205,7 @@
 	PluginStates             map[string]*PluginState
 	EnableMarketplace        *bool
 	MarketplaceUrl           *string
-<<<<<<< HEAD
-	SignaturePublicKeyFiles  []*PublicKeyDescription
-=======
 	SignaturePublicKeyFiles  []string
->>>>>>> f27cecf2
 }
 
 func (s *PluginSettings) SetDefaults(ls LogSettings) {
