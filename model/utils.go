// Copyright (c) 2015-present Mattermost, Inc. All Rights Reserved.
// See LICENSE.txt for license information.

package model

import (
	"bytes"
	"crypto/rand"
	"encoding/base32"
	"encoding/json"
	"fmt"
	"io"
	"io/ioutil"
	"net"
	"net/http"
	"net/mail"
	"net/url"
	"regexp"
	"strconv"
	"strings"
	"time"
	"unicode"

	goi18n "github.com/mattermost/go-i18n/i18n"
	"github.com/pborman/uuid"
)

const (
	LOWERCASE_LETTERS = "abcdefghijklmnopqrstuvwxyz"
	UPPERCASE_LETTERS = "ABCDEFGHIJKLMNOPQRSTUVWXYZ"
	NUMBERS           = "0123456789"
	SYMBOLS           = " !\"\\#$%&'()*+,-./:;<=>?@[]^_`|~"
)

type StringInterface map[string]interface{}
type StringMap map[string]string
type StringArray []string

func (sa StringArray) Remove(input string) StringArray {
	for index := range sa {
		if sa[index] == input {
<<<<<<< HEAD
			ret := make(StringArray, 0)
=======
			ret := make(StringArray, 0, len(sa)-1)
>>>>>>> bb4df5a6
			ret = append(ret, sa[:index]...)
			return append(ret, sa[index+1:]...)
		}
	}
	return sa
}

func (sa StringArray) Contains(input string) bool {
	for index := range sa {
		if sa[index] == input {
			return true
		}
	}

	return false
}
func (sa StringArray) Equals(input StringArray) bool {

	if len(sa) != len(input) {
		return false
	}

	for index := range sa {

		if sa[index] != input[index] {
			return false
		}
	}

	return true
}

var translateFunc goi18n.TranslateFunc = nil

func AppErrorInit(t goi18n.TranslateFunc) {
	translateFunc = t
}

type AppError struct {
	Id            string `json:"id"`
	Message       string `json:"message"`               // Message to be display to the end user without debugging information
	DetailedError string `json:"detailed_error"`        // Internal error string to help the developer
	RequestId     string `json:"request_id,omitempty"`  // The RequestId that's also set in the header
	StatusCode    int    `json:"status_code,omitempty"` // The http status code
	Where         string `json:"-"`                     // The function where it happened in the form of Struct.Func
	IsOAuth       bool   `json:"is_oauth,omitempty"`    // Whether the error is OAuth specific
	params        map[string]interface{}
}

func (er *AppError) Error() string {
	return er.Where + ": " + er.Message + ", " + er.DetailedError
}

func (er *AppError) Translate(T goi18n.TranslateFunc) {
	if T == nil {
		er.Message = er.Id
		return
	}

	if er.params == nil {
		er.Message = T(er.Id)
	} else {
		er.Message = T(er.Id, er.params)
	}
}

func (er *AppError) SystemMessage(T goi18n.TranslateFunc) string {
	if er.params == nil {
		return T(er.Id)
	} else {
		return T(er.Id, er.params)
	}
}

func (er *AppError) ToJson() string {
	b, _ := json.Marshal(er)
	return string(b)
}

// AppErrorFromJson will decode the input and return an AppError
func AppErrorFromJson(data io.Reader) *AppError {
	str := ""
	bytes, rerr := ioutil.ReadAll(data)
	if rerr != nil {
		str = rerr.Error()
	} else {
		str = string(bytes)
	}

	decoder := json.NewDecoder(strings.NewReader(str))
	var er AppError
	err := decoder.Decode(&er)
	if err == nil {
		return &er
	} else {
		return NewAppError("AppErrorFromJson", "model.utils.decode_json.app_error", nil, "body: "+str, http.StatusInternalServerError)
	}
}

func NewAppError(where string, id string, params map[string]interface{}, details string, status int) *AppError {
	ap := &AppError{}
	ap.Id = id
	ap.params = params
	ap.Message = id
	ap.Where = where
	ap.DetailedError = details
	ap.StatusCode = status
	ap.IsOAuth = false
	ap.Translate(translateFunc)
	return ap
}

var encoding = base32.NewEncoding("ybndrfg8ejkmcpqxot1uwisza345h769")

// NewId is a globally unique identifier.  It is a [A-Z0-9] string 26
// characters long.  It is a UUID version 4 Guid that is zbased32 encoded
// with the padding stripped off.
func NewId() string {
	var b bytes.Buffer
	encoder := base32.NewEncoder(encoding, &b)
	encoder.Write(uuid.NewRandom())
	encoder.Close()
	b.Truncate(26) // removes the '==' padding
	return b.String()
}

// NewRandomTeamName is a NewId that will be a valid team name.
func NewRandomTeamName() string {
	teamName := NewId()
	for IsReservedTeamName(teamName) {
		teamName = NewId()
	}
	return teamName
}

// NewRandomString returns a random string of the given length.
// The resulting entropy will be (5 * length) bits.
func NewRandomString(length int) string {
	data := make([]byte, 1+(length*5/8))
	rand.Read(data)
	return encoding.EncodeToString(data)[:length]
}

// NewRandomBase32String returns a base32 encoded string of a random slice
// of bytes of the given size. The resulting entropy will be (8 * size) bits.
func NewRandomBase32String(size int) string {
	data := make([]byte, size)
	rand.Read(data)
	return base32.StdEncoding.EncodeToString(data)
}

// GetMillis is a convenience method to get milliseconds since epoch.
func GetMillis() int64 {
	return time.Now().UnixNano() / int64(time.Millisecond)
}

// GetMillisForTime is a convenience method to get milliseconds since epoch for provided Time.
func GetMillisForTime(thisTime time.Time) int64 {
	return thisTime.UnixNano() / int64(time.Millisecond)
}

// PadDateStringZeros is a convenience method to pad 2 digit date parts with zeros to meet ISO 8601 format
func PadDateStringZeros(dateString string) string {
	parts := strings.Split(dateString, "-")
	for index, part := range parts {
		if len(part) == 1 {
			parts[index] = "0" + part
		}
	}
	dateString = strings.Join(parts[:], "-")
	return dateString
}

// GetStartOfDayMillis is a convenience method to get milliseconds since epoch for provided date's start of day
func GetStartOfDayMillis(thisTime time.Time, timeZoneOffset int) int64 {
	localSearchTimeZone := time.FixedZone("Local Search Time Zone", timeZoneOffset)
	resultTime := time.Date(thisTime.Year(), thisTime.Month(), thisTime.Day(), 0, 0, 0, 0, localSearchTimeZone)
	return GetMillisForTime(resultTime)
}

// GetEndOfDayMillis is a convenience method to get milliseconds since epoch for provided date's end of day
func GetEndOfDayMillis(thisTime time.Time, timeZoneOffset int) int64 {
	localSearchTimeZone := time.FixedZone("Local Search Time Zone", timeZoneOffset)
	resultTime := time.Date(thisTime.Year(), thisTime.Month(), thisTime.Day(), 23, 59, 59, 999999999, localSearchTimeZone)
	return GetMillisForTime(resultTime)
}

func CopyStringMap(originalMap map[string]string) map[string]string {
	copyMap := make(map[string]string)
	for k, v := range originalMap {
		copyMap[k] = v
	}
	return copyMap
}

// MapToJson converts a map to a json string
func MapToJson(objmap map[string]string) string {
	b, _ := json.Marshal(objmap)
	return string(b)
}

// MapBoolToJson converts a map to a json string
func MapBoolToJson(objmap map[string]bool) string {
	b, _ := json.Marshal(objmap)
	return string(b)
}

// MapFromJson will decode the key/value pair map
func MapFromJson(data io.Reader) map[string]string {
	decoder := json.NewDecoder(data)

	var objmap map[string]string
	if err := decoder.Decode(&objmap); err != nil {
		return make(map[string]string)
	} else {
		return objmap
	}
}

// MapFromJson will decode the key/value pair map
func MapBoolFromJson(data io.Reader) map[string]bool {
	decoder := json.NewDecoder(data)

	var objmap map[string]bool
	if err := decoder.Decode(&objmap); err != nil {
		return make(map[string]bool)
	} else {
		return objmap
	}
}

func ArrayToJson(objmap []string) string {
	b, _ := json.Marshal(objmap)
	return string(b)
}

func ArrayFromJson(data io.Reader) []string {
	decoder := json.NewDecoder(data)

	var objmap []string
	if err := decoder.Decode(&objmap); err != nil {
		return make([]string, 0)
	} else {
		return objmap
	}
}

func ArrayFromInterface(data interface{}) []string {
	stringArray := []string{}

	dataArray, ok := data.([]interface{})
	if !ok {
		return stringArray
	}

	for _, v := range dataArray {
		if str, ok := v.(string); ok {
			stringArray = append(stringArray, str)
		}
	}

	return stringArray
}

func StringInterfaceToJson(objmap map[string]interface{}) string {
	b, _ := json.Marshal(objmap)
	return string(b)
}

func StringInterfaceFromJson(data io.Reader) map[string]interface{} {
	decoder := json.NewDecoder(data)

	var objmap map[string]interface{}
	if err := decoder.Decode(&objmap); err != nil {
		return make(map[string]interface{})
	} else {
		return objmap
	}
}

func StringToJson(s string) string {
	b, _ := json.Marshal(s)
	return string(b)
}

func StringFromJson(data io.Reader) string {
	decoder := json.NewDecoder(data)

	var s string
	if err := decoder.Decode(&s); err != nil {
		return ""
	} else {
		return s
	}
}

func GetServerIpAddress(iface string) string {
	var addrs []net.Addr
	if len(iface) == 0 {
		var err error
		addrs, err = net.InterfaceAddrs()
		if err != nil {
			return ""
		}
	} else {
		interfaces, err := net.Interfaces()
		if err != nil {
			return ""
		}
		for _, i := range interfaces {
			if i.Name == iface {
				addrs, err = i.Addrs()
				if err != nil {
					return ""
				}
				break
			}
		}
	}

	for _, addr := range addrs {

		if ip, ok := addr.(*net.IPNet); ok && !ip.IP.IsLoopback() && !ip.IP.IsLinkLocalUnicast() && !ip.IP.IsLinkLocalMulticast() {
			if ip.IP.To4() != nil {
				return ip.IP.String()
			}
		}
	}

	return ""
}

func IsLower(s string) bool {
	return strings.ToLower(s) == s
}

func IsValidEmail(email string) bool {
	if !IsLower(email) {
		return false
	}

	if addr, err := mail.ParseAddress(email); err != nil {
		return false
	} else if addr.Name != "" {
		// mail.ParseAddress accepts input of the form "Billy Bob <billy@example.com>" which we don't allow
		return false
	}

	return true
}

var reservedName = []string{
	"admin",
	"api",
	"channel",
	"claim",
	"error",
	"help",
	"landing",
	"login",
	"mfa",
	"oauth",
	"plug",
	"plugins",
	"post",
	"signup",
}

func IsValidChannelIdentifier(s string) bool {

	if !IsValidAlphaNumHyphenUnderscore(s, true) {
		return false
	}

	if len(s) < CHANNEL_NAME_MIN_LENGTH {
		return false
	}

	return true
}

func IsValidAlphaNum(s string) bool {
	validAlphaNum := regexp.MustCompile(`^[a-z0-9]+([a-z\-0-9]+|(__)?)[a-z0-9]+$`)

	return validAlphaNum.MatchString(s)
}

func IsValidAlphaNumHyphenUnderscore(s string, withFormat bool) bool {
	if withFormat {
		validAlphaNumHyphenUnderscore := regexp.MustCompile(`^[a-z0-9]+([a-z\-\_0-9]+|(__)?)[a-z0-9]+$`)
		return validAlphaNumHyphenUnderscore.MatchString(s)
	}

	validSimpleAlphaNumHyphenUnderscore := regexp.MustCompile(`^[a-zA-Z0-9\-_]+$`)
	return validSimpleAlphaNumHyphenUnderscore.MatchString(s)
}

func Etag(parts ...interface{}) string {

	etag := CurrentVersion

	for _, part := range parts {
		etag += fmt.Sprintf(".%v", part)
	}

	return etag
}

var validHashtag = regexp.MustCompile(`^(#\pL[\pL\d\-_.]*[\pL\d])$`)
var puncStart = regexp.MustCompile(`^[^\pL\d\s#]+`)
var hashtagStart = regexp.MustCompile(`^#{2,}`)
var puncEnd = regexp.MustCompile(`[^\pL\d\s]+$`)

func ParseHashtags(text string) (string, string) {
	words := strings.Fields(text)

	hashtagString := ""
	plainString := ""
	for _, word := range words {
		// trim off surrounding punctuation
		word = puncStart.ReplaceAllString(word, "")
		word = puncEnd.ReplaceAllString(word, "")

		// and remove extra pound #s
		word = hashtagStart.ReplaceAllString(word, "#")

		if validHashtag.MatchString(word) {
			hashtagString += " " + word
		} else {
			plainString += " " + word
		}
	}

	if len(hashtagString) > 1000 {
		hashtagString = hashtagString[:999]
		lastSpace := strings.LastIndex(hashtagString, " ")
		if lastSpace > -1 {
			hashtagString = hashtagString[:lastSpace]
		} else {
			hashtagString = ""
		}
	}

	return strings.TrimSpace(hashtagString), strings.TrimSpace(plainString)
}

func IsFileExtImage(ext string) bool {
	ext = strings.ToLower(ext)
	for _, imgExt := range IMAGE_EXTENSIONS {
		if ext == imgExt {
			return true
		}
	}
	return false
}

func GetImageMimeType(ext string) string {
	ext = strings.ToLower(ext)
	if len(IMAGE_MIME_TYPES[ext]) == 0 {
		return "image"
	} else {
		return IMAGE_MIME_TYPES[ext]
	}
}

func ClearMentionTags(post string) string {
	post = strings.Replace(post, "<mention>", "", -1)
	post = strings.Replace(post, "</mention>", "", -1)
	return post
}

func IsValidHttpUrl(rawUrl string) bool {
	if strings.Index(rawUrl, "http://") != 0 && strings.Index(rawUrl, "https://") != 0 {
		return false
	}

	if u, err := url.ParseRequestURI(rawUrl); err != nil || u.Scheme == "" || u.Host == "" {
		return false
	}

	return true
}

func IsValidTurnOrStunServer(rawUri string) bool {
	if strings.Index(rawUri, "turn:") != 0 && strings.Index(rawUri, "stun:") != 0 {
		return false
	}

	if _, err := url.ParseRequestURI(rawUri); err != nil {
		return false
	}

	return true
}

func IsSafeLink(link *string) bool {
	if link != nil {
		if IsValidHttpUrl(*link) {
			return true
		} else if strings.HasPrefix(*link, "/") {
			return true
		} else {
			return false
		}
	}

	return true
}

func IsValidWebsocketUrl(rawUrl string) bool {
	if strings.Index(rawUrl, "ws://") != 0 && strings.Index(rawUrl, "wss://") != 0 {
		return false
	}

	if _, err := url.ParseRequestURI(rawUrl); err != nil {
		return false
	}

	return true
}

func IsValidTrueOrFalseString(value string) bool {
	return value == "true" || value == "false"
}

func IsValidNumberString(value string) bool {
	if _, err := strconv.Atoi(value); err != nil {
		return false
	}

	return true
}

func IsValidId(value string) bool {
	if len(value) != 26 {
		return false
	}

	for _, r := range value {
		if !unicode.IsLetter(r) && !unicode.IsNumber(r) {
			return false
		}
	}

	return true
}

// Copied from https://golang.org/src/net/dnsclient.go#L119
func IsDomainName(s string) bool {
	// See RFC 1035, RFC 3696.
	// Presentation format has dots before every label except the first, and the
	// terminal empty label is optional here because we assume fully-qualified
	// (absolute) input. We must therefore reserve space for the first and last
	// labels' length octets in wire format, where they are necessary and the
	// maximum total length is 255.
	// So our _effective_ maximum is 253, but 254 is not rejected if the last
	// character is a dot.
	l := len(s)
	if l == 0 || l > 254 || l == 254 && s[l-1] != '.' {
		return false
	}

	last := byte('.')
	ok := false // Ok once we've seen a letter.
	partlen := 0
	for i := 0; i < len(s); i++ {
		c := s[i]
		switch {
		default:
			return false
		case 'a' <= c && c <= 'z' || 'A' <= c && c <= 'Z' || c == '_':
			ok = true
			partlen++
		case '0' <= c && c <= '9':
			// fine
			partlen++
		case c == '-':
			// Byte before dash cannot be dot.
			if last == '.' {
				return false
			}
			partlen++
		case c == '.':
			// Byte before dot cannot be dot, dash.
			if last == '.' || last == '-' {
				return false
			}
			if partlen > 63 || partlen == 0 {
				return false
			}
			partlen = 0
		}
		last = c
	}
	if last == '-' || partlen > 63 {
		return false
	}

	return ok
}

func RemoveDuplicateStrings(in []string) []string {
	out := []string{}
	seen := make(map[string]bool, len(in))

	for _, item := range in {
		if !seen[item] {
			out = append(out, item)

			seen[item] = true
		}
	}

	return out
}

func GetPreferredTimezone(timezone StringMap) string {
	if timezone["useAutomaticTimezone"] == "true" {
		return timezone["automaticTimezone"]
	}

	return timezone["manualTimezone"]
}

// IsSamlFile checks if filename is a SAML file.
func IsSamlFile(saml *SamlSettings, filename string) bool {
	return filename == *saml.PublicCertificateFile || filename == *saml.PrivateKeyFile || filename == *saml.IdpCertificateFile
}

func AsStringBoolMap(list []string) map[string]bool {
	listMap := map[string]bool{}
	for _, p := range list {
		listMap[p] = true
	}
	return listMap
}

// SanitizeUnicode will remove undesirable Unicode characters from a string.
func SanitizeUnicode(s string) string {
	return strings.Map(filterBlocklist, s)
}

// filterBlocklist returns `r` if it is not in the blocklist, otherwise drop (-1).
// Blocklist is taken from https://www.w3.org/TR/unicode-xml/#Charlist
func filterBlocklist(r rune) rune {
	const drop = -1
	switch r {
	case '\u0340', '\u0341': // clones of grave and acute; deprecated in Unicode
		return drop
	case '\u17A3', '\u17D3': // obsolete characters for Khmer; deprecated in Unicode
		return drop
	case '\u2028', '\u2029': // line and paragraph separator
		return drop
	case '\u202A', '\u202B', '\u202C', '\u202D', '\u202E': // BIDI embedding controls
		return drop
	case '\u206A', '\u206B': // activate/inhibit symmetric swapping; deprecated in Unicode
		return drop
	case '\u206C', '\u206D': // activate/inhibit Arabic form shaping; deprecated in Unicode
		return drop
	case '\u206E', '\u206F': // activate/inhibit national digit shapes; deprecated in Unicode
		return drop
	case '\uFFF9', '\uFFFA', '\uFFFB': // interlinear annotation characters
		return drop
	case '\uFEFF': // byte order mark
		return drop
	case '\uFFFC': // object replacement character
		return drop
	}

	// Scoping for musical notation
	if r >= 0x0001D173 && r <= 0x0001D17A {
		return drop
	}

	// Language tag code points
	if r >= 0x000E0000 && r <= 0x000E007F {
		return drop
	}

	return r
}<|MERGE_RESOLUTION|>--- conflicted
+++ resolved
@@ -39,11 +39,7 @@
 func (sa StringArray) Remove(input string) StringArray {
 	for index := range sa {
 		if sa[index] == input {
-<<<<<<< HEAD
-			ret := make(StringArray, 0)
-=======
 			ret := make(StringArray, 0, len(sa)-1)
->>>>>>> bb4df5a6
 			ret = append(ret, sa[:index]...)
 			return append(ret, sa[index+1:]...)
 		}
