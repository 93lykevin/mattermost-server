--- conflicted
+++ resolved
@@ -6,11 +6,7 @@
 import (
 	"database/sql"
 	"fmt"
-<<<<<<< HEAD
 	"github.com/mattermost/gorp"
-	"net/http"
-=======
->>>>>>> c8c7fe0f
 	"regexp"
 	"strconv"
 	"strings"
@@ -225,11 +221,7 @@
 	return posts[0], nil
 }
 
-<<<<<<< HEAD
-func (s *SqlPostStore) populateReplyCount(transaction *gorp.Transaction, posts []*model.Post) *model.AppError {
-=======
-func (s *SqlPostStore) populateReplyCount(posts []*model.Post) error {
->>>>>>> c8c7fe0f
+func (s *SqlPostStore) populateReplyCount(transaction *gorp.Transaction, posts []*model.Post) error {
 	rootIds := []string{}
 	for _, post := range posts {
 		rootIds = append(rootIds, post.RootId)
